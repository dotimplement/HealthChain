[tool.poetry]
name = "HealthChain"
version = "0.1.0"
description = "Remarkably simple LLM prototyping and testing in healthcare context."
authors = ["Adam Kells <adamjkells93@gmail.com>", "Jennifer Jiang-Kells <jenniferjiangkells@gmail.com>"]
license = "MIT"
readme = "README.md"

[tool.poetry.dependencies]
python = "^3.11"
mkdocs = "^1.5.3"
pydantic = "^2.7.1"
requests = "^2.31.0"
colorama = "^0.4.6"
<<<<<<< HEAD
faker = "^25.1.0"
=======
fastapi = "^0.111.0"
>>>>>>> 14fc41bd

[tool.poetry.group.dev.dependencies]
ruff = "^0.4.2"
pytest = "^8.2.0"
pre-commit = "^3.7.0"
pytest-anyio = "^0.0.0"
trio = "^0.25.0"

[build-system]
requires = ["poetry-core"]
build-backend = "poetry.core.masonry.api"<|MERGE_RESOLUTION|>--- conflicted
+++ resolved
@@ -12,11 +12,8 @@
 pydantic = "^2.7.1"
 requests = "^2.31.0"
 colorama = "^0.4.6"
-<<<<<<< HEAD
+fastapi = "^0.111.0"
 faker = "^25.1.0"
-=======
-fastapi = "^0.111.0"
->>>>>>> 14fc41bd
 
 [tool.poetry.group.dev.dependencies]
 ruff = "^0.4.2"
