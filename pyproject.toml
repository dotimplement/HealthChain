[tool.poetry]
<<<<<<< HEAD
name = "healthchainx"
=======
name = "HealthChain"
>>>>>>> 2fdcba25
version = "0.1.0"
description = "Remarkably simple LLM prototyping and testing in healthcare context."
authors = ["Adam Kells <adamjkells93@gmail.com>", "Jennifer Jiang-Kells <jenniferjiangkells@gmail.com>"]
license = "MIT"
readme = "README.md"

[tool.poetry.dependencies]
python = "^3.11"
mkdocs = "^1.5.3"
pydantic = "^2.7.1"
<<<<<<< HEAD
=======
requests = "^2.31.0"
colorama = "^0.4.6"
>>>>>>> 2fdcba25

[tool.poetry.group.dev.dependencies]
ruff = "^0.4.2"
pytest = "^8.2.0"
pre-commit = "^3.7.0"

[build-system]
requires = ["poetry-core"]
build-backend = "poetry.core.masonry.api"<|MERGE_RESOLUTION|>--- conflicted
+++ resolved
@@ -1,9 +1,5 @@
 [tool.poetry]
-<<<<<<< HEAD
-name = "healthchainx"
-=======
 name = "HealthChain"
->>>>>>> 2fdcba25
 version = "0.1.0"
 description = "Remarkably simple LLM prototyping and testing in healthcare context."
 authors = ["Adam Kells <adamjkells93@gmail.com>", "Jennifer Jiang-Kells <jenniferjiangkells@gmail.com>"]
@@ -14,11 +10,8 @@
 python = "^3.11"
 mkdocs = "^1.5.3"
 pydantic = "^2.7.1"
-<<<<<<< HEAD
-=======
 requests = "^2.31.0"
 colorama = "^0.4.6"
->>>>>>> 2fdcba25
 
 [tool.poetry.group.dev.dependencies]
 ruff = "^0.4.2"
