[project]
name = "healthchain"
version = "0.0.0"
description = "Open source framework for productionizing healthcare AI"
authors = [
    { name = "Jennifer Jiang-Kells", email = "jenniferjiangkells@gmail.com" },
    { name = "Adam Kells", email = "adamjkells93@gmail.com" },
]
<<<<<<< HEAD
requires-python = ">=3.9,<3.13"
=======
requires-python = ">=3.10,<3.12"
>>>>>>> 616f8a8e
readme = "README.md"
license = { text = "Apache-2.0" }
keywords = [
    "nlp",
    "ai",
    "llm",
    "healthcare",
    "ehr",
    "mlops",
    "fhir",
]
classifiers = [
    "Development Status :: 3 - Alpha",
    "Intended Audience :: Developers",
    "Intended Audience :: Information Technology",
    "Intended Audience :: Healthcare Industry",
    "Intended Audience :: Science/Research",
    "Programming Language :: Python :: 3",
    "Topic :: Scientific/Engineering :: Artificial Intelligence",
]
dependencies = [
    "pydantic>=2.0.0,<2.11.0",
    "eval_type_backport>=0.1.0,<0.2",
    "pandas>=1.0.0,<3.0.0",
    "spacy>=3.0.0,<4.0.0",
    "numpy<2.0.0",
    "colorama>=0.4.6,<0.5",
    "faker>=25.1.0,<26",
    "termcolor>=2.4.0,<3",
    "jinja2>=3.1.3,<4",
    "fastapi>=0.115.3,<0.116",
    "starlette>=0.40.0,<0.42.0",
    "uvicorn>=0.24.0,<0.25",
    "httpx>=0.27.0,<0.28",
    "spyne>=2.14.0,<3",
    "lxml>=5.2.2,<6",
    "xmltodict>=0.13.0,<0.14",
    "fhir-resources>=8.0.0,<9",
    "python-liquid>=1.13.0,<2",
    "regex!=2019.12.17",
    "fastapi-events>=0.12.2,<0.13",
    "jwt>=1.3.1,<2",
    "pyyaml>=6.0.3,<7",
]
include = [
    "healthchain/templates/*",
    "healthchain/configs/**/*.yaml",
    "healthchain/configs/**/*.liquid",
]

[project.urls]
Homepage = "https://dotimplement.github.io/HealthChain/"
Repository = "https://github.com/dotimplement/HealthChain"

[project.scripts]
healthchain = "healthchain.cli:main"

[dependency-groups]
dev = [
    "ruff>=0.4.2,<0.5",
    "pytest>=8.2.0,<9",
    "pre-commit>=3.5.0,<4",
    "pytest-asyncio>=0.24.0,<0.25",
    "ipykernel>=6.29.5,<7",
]
docs = [
    "mkdocs>=1.6.1,<2",
    "mkdocs-material>=9.5.34,<10",
    "mkdocstrings>=0.26.0,<0.27",
    "mkdocstrings-python>=1.11.1,<2",
]

[tool.uv]
default-groups = [
    "dev",
    "docs",
]

[build-system]
requires = ["hatchling"]
build-backend = "hatchling.build"<|MERGE_RESOLUTION|>--- conflicted
+++ resolved
@@ -6,11 +6,7 @@
     { name = "Jennifer Jiang-Kells", email = "jenniferjiangkells@gmail.com" },
     { name = "Adam Kells", email = "adamjkells93@gmail.com" },
 ]
-<<<<<<< HEAD
-requires-python = ">=3.9,<3.13"
-=======
-requires-python = ">=3.10,<3.12"
->>>>>>> 616f8a8e
+requires-python = ">=3.10,<3.13"
 readme = "README.md"
 license = { text = "Apache-2.0" }
 keywords = [
