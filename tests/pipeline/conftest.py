import pytest
from unittest.mock import Mock, patch, MagicMock
from healthchain.io.containers import Document
from healthchain.io.containers.document import (
    FhirData,
    ModelOutputs,
)

from healthchain.models.responses.cdaresponse import CdaResponse
from healthchain.pipeline.base import BasePipeline, ModelConfig, ModelSource
from healthchain.models.responses.cdsresponse import CDSResponse, Card
from healthchain.pipeline.modelrouter import ModelRouter


# Basic object fixtures


@pytest.fixture
def cds_fhir_adapter():
    from healthchain.io import CdsFhirAdapter

    return CdsFhirAdapter(hook_name="patient-view")


@pytest.fixture
def router():
    return ModelRouter()


@pytest.fixture
def mock_basic_pipeline():
    class TestPipeline(BasePipeline):
        def configure_pipeline(self, model_config):
            self._model_config = model_config

    return TestPipeline()


@pytest.fixture
def mock_chain():
    chain = Mock()
    chain.invoke = Mock(return_value="Test response")
    chain.__call__ = Mock(return_value="Test response")
    return chain


# Config fixtures


@pytest.fixture
def spacy_config():
    return ModelConfig(
        source=ModelSource.SPACY,
        model_id="en_core_sci_md",
        pipeline_object=None,
        path=None,
        kwargs={"disable": ["parser"]},
    )


@pytest.fixture
def hf_config():
    return ModelConfig(
        source=ModelSource.HUGGINGFACE,
        model_id="bert-base",
        task="ner",
        pipeline_object=None,
        path=None,
        kwargs={},
    )


# CDS connector fixtures


@pytest.fixture
def mock_cds_card_creator():
    with patch("healthchain.pipeline.modelrouter.ModelRouter.get_component") as mock:
        llm_instance = mock.return_value
        document = Document(data="Summarized discharge information")
        document.cds.cards = [
            Card(
                summary="Summarized discharge information",
                detail="Patient John Doe was discharged. Encounter details...",
                indicator="info",
                source={"label": "Summarization LLM"},
            )
        ]
        llm_instance.return_value = document
        yield mock


@pytest.fixture
def mock_cds_fhir_adapter(test_condition):
    with patch("healthchain.io.CdsFhirAdapter") as mock:
        adapter_instance = mock.return_value

        # Mock the parse method
        fhir_data = FhirData()
        fhir_data.prefetch_resources = {"problem": test_condition}

        adapter_instance.parse.return_value = Document(
            data="Original FHIR data",
            _fhir=fhir_data,
        )

        # Mock the format method
        adapter_instance.format.return_value = CDSResponse(
            cards=[
                Card(
                    summary="Summarized discharge information",
                    detail="Patient John Doe was discharged. Encounter details...",
                    indicator="info",
                    source={"label": "Summarization LLM"},
                )
            ]
        )

        yield mock


# CDA adapter fixtures


@pytest.fixture
def mock_cda_adapter(test_document):
    with patch("healthchain.io.CdaAdapter") as mock:
        adapter_instance = mock.return_value

        # Mock the parse method
        adapter_instance.parse.return_value = test_document

        # Mock the format method
        adapter_instance.format.return_value = CdaResponse(
            document="<xml>Updated CDA</xml>"
        )

        yield mock


# Adapter fixtures


<<<<<<< HEAD
@pytest.fixture
def mock_cda_adapter():
    with patch("healthchain.io.cdaadapter.CdaAdapter") as mock:
        adapter_instance = mock.return_value

        # Mock parse method
        adapter_instance.parse.return_value = Document(data="Test note")

        # Mock format method
        adapter_instance.format.return_value = CdaResponse(
            document="<xml>Updated CDA</xml>"
        )

        yield mock


@pytest.fixture
def mock_cds_fhir_adapter():
    with patch("healthchain.io.cdsfhiradapter.CdsFhirAdapter") as mock:
        adapter_instance = mock.return_value

        # Mock parse method
        adapter_instance.parse.return_value = Document(data="Test CDS data")

        # Mock format method
        adapter_instance.format.return_value = CDSResponse(
            cards=[
                Card(
                    summary="Summarized discharge information",
                    indicator="info",
                    source={"label": "Test Source"},
                )
            ]
        )

        yield mock


=======
>>>>>>> 9adc3287
# NLP component fixtures


@pytest.fixture
def mock_spacy_nlp(test_document):
    with patch("healthchain.pipeline.components.integrations.SpacyNLP") as mock:
        # Create mock spaCy entities
        mock_ent = MagicMock()
        mock_ent.text = "Hypertension"
        mock_ent._.cui = "38341003"

        mock_ent2 = MagicMock()
        mock_ent2.text = "Aspirin"
        mock_ent2._.cui = "123454"

        mock_ent3 = MagicMock()
        mock_ent3.text = "Allergy to peanuts"
        mock_ent3._.cui = "70618"

        # Create mock spaCy doc
        mock_spacy_doc = MagicMock()
        mock_spacy_doc.ents = [mock_ent, mock_ent2, mock_ent3]

        test_document._nlp._spacy_doc = mock_spacy_doc

        # Setup the component instance
        component_instance = mock.return_value
        component_instance.return_value = test_document

        yield mock


@pytest.fixture
def mock_hf_transformer():
    with patch("healthchain.pipeline.components.integrations.HFTransformer") as mock:
        # Setup the component instance
        component_instance = mock.return_value
        component_instance.task = "sentiment-analysis"
        component_instance.return_value = Document(
            data="Original text",
            _models=ModelOutputs(
                _huggingface_results={
                    "sentiment-analysis": [{"label": "POSITIVE", "score": 0.9}],
                    "summarization": [
                        {"summary_text": "Generated response from Hugging Face"}
                    ],
                }
            ),
        )
        yield mock


@pytest.fixture
def mock_langchain_llm():
    with patch("healthchain.pipeline.components.integrations.LangChainLLM") as mock:
        # Setup the component instance
        component_instance = mock.return_value
        component_instance.return_value = Document(
            data="Original text",
            _models=ModelOutputs(
                _langchain_results={
                    "summarization": "Generated response from LangChain",
                    "structured_generation": {
                        "structured_output": "Generated response from LangChain"
                    },
                }
            ),
        )
        yield mock<|MERGE_RESOLUTION|>--- conflicted
+++ resolved
@@ -141,47 +141,6 @@
 # Adapter fixtures
 
 
-<<<<<<< HEAD
-@pytest.fixture
-def mock_cda_adapter():
-    with patch("healthchain.io.cdaadapter.CdaAdapter") as mock:
-        adapter_instance = mock.return_value
-
-        # Mock parse method
-        adapter_instance.parse.return_value = Document(data="Test note")
-
-        # Mock format method
-        adapter_instance.format.return_value = CdaResponse(
-            document="<xml>Updated CDA</xml>"
-        )
-
-        yield mock
-
-
-@pytest.fixture
-def mock_cds_fhir_adapter():
-    with patch("healthchain.io.cdsfhiradapter.CdsFhirAdapter") as mock:
-        adapter_instance = mock.return_value
-
-        # Mock parse method
-        adapter_instance.parse.return_value = Document(data="Test CDS data")
-
-        # Mock format method
-        adapter_instance.format.return_value = CDSResponse(
-            cards=[
-                Card(
-                    summary="Summarized discharge information",
-                    indicator="info",
-                    source={"label": "Test Source"},
-                )
-            ]
-        )
-
-        yield mock
-
-
-=======
->>>>>>> 9adc3287
 # NLP component fixtures
 
 
