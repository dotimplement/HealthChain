from healthchain.data_generators.medicationadministrationgenerators import (
    MedicationAdministrationDosageGenerator,
    MedicationAdministrationGenerator,
)
from healthchain.data_generators.value_sets.medicationcodes import (
    MedicationRequestMedication,
)


def test_MedicationAdministrationDosageGenerator():
    result = MedicationAdministrationDosageGenerator.generate()
    assert result.text is not None


def test_MedicationAdministrationGenerator():
    value_set = [x.code for x in MedicationRequestMedication().value_set]
    result = MedicationAdministrationGenerator.generate("Patient/123", "Encounter/123")
    assert result.id is not None
    assert result.status is not None
<<<<<<< HEAD
    assert result.medication is not None
=======
    assert result.medication is not None
    assert result.medication.concept.coding[0].code in value_set
>>>>>>> f082ebcb
<|MERGE_RESOLUTION|>--- conflicted
+++ resolved
@@ -17,9 +17,5 @@
     result = MedicationAdministrationGenerator.generate("Patient/123", "Encounter/123")
     assert result.id is not None
     assert result.status is not None
-<<<<<<< HEAD
     assert result.medication is not None
-=======
-    assert result.medication is not None
-    assert result.medication.concept.coding[0].code in value_set
->>>>>>> f082ebcb
+    assert result.medication.concept.coding[0].code in value_set