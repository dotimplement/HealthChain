import dataclasses
import pytest

from unittest.mock import Mock
from pydantic import BaseModel

<<<<<<< HEAD
from healthchain.base import BaseStrategy, BaseUseCase
from healthchain.models import CDSRequest
from healthchain.use_cases.cds import (
    ClinicalDecisionSupport,
    ClinicalDecisionSupportStrategy,
)
from healthchain.clients.ehrclient import EHRClient
=======
from healthchain.base import BaseStrategy, BaseUseCase, UseCaseType
from healthchain.fhir_resources.bundle_resources import Bundle_EntryModel, BundleModel
from healthchain.models.data.cdsfhirdata import CdsFhirData
from healthchain.models.requests.cdsrequest import CDSRequest
from healthchain.use_cases.cds import ClinicalDecisionSupportStrategy
from healthchain.clients import EHRClient
>>>>>>> 67f55091
from healthchain.decorators import sandbox
from healthchain.workflows import UseCaseType


class MockBundle(BaseModel):
    condition: str = "test"


# TEMP
@dataclasses.dataclass
class synth_data:
    context: dict
    prefetch: MockBundle


class MockDataGenerator:
    def __init__(self) -> None:
        self.data = CdsFhirData(
            context={}, prefetch=BundleModel(entry=[Bundle_EntryModel()])
        )
        # self.data = synth_data(context={}, prefetch=MockBundle())
        self.workflow = None

    def set_workflow(self, workflow):
        self.workflow = workflow


@pytest.fixture
def cds_strategy():
    return ClinicalDecisionSupportStrategy()


@pytest.fixture
def valid_data():
    return CdsFhirData(
        context={"userId": "Practitioner/123", "patientId": "123"},
        prefetch=BundleModel(entry=[Bundle_EntryModel()]),
    )


@pytest.fixture
def invalid_data():
    return CdsFhirData(
        context={"invalidId": "Practitioner", "patientId": "123"},
        prefetch=BundleModel(entry=[Bundle_EntryModel()]),
    )


@pytest.fixture
def mock_function():
    return Mock()


@pytest.fixture
def mock_workflow():
    return Mock()


@pytest.fixture
def mock_strategy():
    mock = Mock()
    mock.construct_request = Mock(
        return_value=Mock(model_dump_json=Mock(return_value="{}"))
    )
    return mock


@pytest.fixture
def ehr_client(mock_function, mock_workflow, mock_strategy):
    return EHRClient(mock_function, mock_workflow, mock_strategy)


@pytest.fixture(scope="function")
def mock_cds_strategy() -> BaseStrategy:
    class MockClinicalDecisionSupportStrategy(BaseStrategy):
        def _validate_data(self):
            pass

        construct_request = Mock(
            return_value=Mock(model_dump_json=Mock(return_value="{}"))
        )

    return MockClinicalDecisionSupportStrategy()


@pytest.fixture
def mock_cds() -> BaseUseCase:
    class MockClinicalDecisionSupportStrategy(BaseStrategy):
        def _validate_data(self):
            pass

        construct_request = Mock(
            return_value=Mock(model_dump_json=Mock(return_value="{}"))
        )

    class MockClinicalDecisionSupport(BaseUseCase):
        type = UseCaseType.cds
        endpoints = {}
        strategy = MockClinicalDecisionSupportStrategy()

    return MockClinicalDecisionSupport


@pytest.fixture
def test_cds_request():
    cds_dict = {
        "hook": "patient-view",
        "hookInstance": "29e93987-c345-4cb7-9a92-b5136289c2a4",
        "context": {"userId": "Practitioner/123", "patientId": "123"},
    }
    return CDSRequest(**cds_dict)


@pytest.fixture
def mock_client_decorator():
    def mock_client_decorator(func):
        func.is_client = True
        return func

    return mock_client_decorator


@pytest.fixture
def mock_api_decorator():
    def mock_api_decorator(func):
        func.is_service_route = True
        return func

    return mock_api_decorator


@pytest.fixture
def correct_sandbox_class(mock_api_decorator, mock_client_decorator):
    @sandbox
    class testSandbox(ClinicalDecisionSupport):
        def __init__(self) -> None:
            pass

        @mock_client_decorator
        def foo(self):
            return "foo"

        @mock_api_decorator
        def bar(self):
            return "bar"

    return testSandbox


@pytest.fixture
def incorrect_client_num_sandbox_class(mock_api_decorator, mock_client_decorator):
    @sandbox
    class testSandbox(ClinicalDecisionSupport):
        def __init__(self) -> None:
            pass

        @mock_client_decorator
        def foo(self):
            return "foo"

        @mock_client_decorator
        def foo2(self):
            return "foo"

        @mock_api_decorator
        def bar(self):
            return "bar"

    return testSandbox


@pytest.fixture
def incorrect_api_num_sandbox_class(mock_api_decorator, mock_client_decorator):
    @sandbox
    class testSandbox(ClinicalDecisionSupport):
        def __init__(self) -> None:
            pass

        @mock_client_decorator
        def foo(self):
            return "foo"

        @mock_api_decorator
        def bar(self):
            return "bar"

        @mock_api_decorator
        def bar2(self):
            return "bar"

    return testSandbox


@pytest.fixture
def correct_sandbox_class_with_args(mock_api_decorator, mock_client_decorator):
    @sandbox(service_config={"host": "123.0.0.1", "port": 9000, "ssl_keyfile": "foo"})
    class testSandbox(ClinicalDecisionSupport):
        def __init__(self) -> None:
            pass

        @mock_client_decorator
        def foo(self):
            return "foo"

        @mock_api_decorator
        def bar(self):
            return "bar"

    return testSandbox


@pytest.fixture
def correct_sandbox_class_with_incorrect_args(
    mock_api_decorator, mock_client_decorator
):
    @sandbox(incorrect_arg={"something": 8000})
    class testSandbox(ClinicalDecisionSupport):
        def __init__(self) -> None:
            pass

        @mock_client_decorator
        def foo(self):
            return "foo"

        @mock_api_decorator
        def bar(self):
            return "bar"

    return testSandbox


@pytest.fixture
def missing_funcs_sandbox_class():
    @sandbox
    class testSandbox(ClinicalDecisionSupport):
        def __init__(self) -> None:
            pass

    return testSandbox


@pytest.fixture
def wrong_subclass_sandbox_class():
    @sandbox
    class testSandbox:
        def __init__(self) -> None:
            pass

    return testSandbox


@pytest.fixture
def cds():
    service_api_mock = Mock()
    service_config = {"host": "localhost", "port": 8080}
    service_mock = Mock()
    client_mock = Mock()
    client_mock.workflow.value = "hook1"
    return ClinicalDecisionSupport(
        service_api=service_api_mock,
        service_config=service_config,
        service=service_mock,
        client=client_mock,
    )<|MERGE_RESOLUTION|>--- conflicted
+++ resolved
@@ -4,22 +4,14 @@
 from unittest.mock import Mock
 from pydantic import BaseModel
 
-<<<<<<< HEAD
 from healthchain.base import BaseStrategy, BaseUseCase
-from healthchain.models import CDSRequest
+from healthchain.fhir_resources.bundleresources import Bundle, BundleEntry
+from healthchain.models import CDSRequest, CdsFhirData
 from healthchain.use_cases.cds import (
     ClinicalDecisionSupport,
     ClinicalDecisionSupportStrategy,
 )
 from healthchain.clients.ehrclient import EHRClient
-=======
-from healthchain.base import BaseStrategy, BaseUseCase, UseCaseType
-from healthchain.fhir_resources.bundle_resources import Bundle_EntryModel, BundleModel
-from healthchain.models.data.cdsfhirdata import CdsFhirData
-from healthchain.models.requests.cdsrequest import CDSRequest
-from healthchain.use_cases.cds import ClinicalDecisionSupportStrategy
-from healthchain.clients import EHRClient
->>>>>>> 67f55091
 from healthchain.decorators import sandbox
 from healthchain.workflows import UseCaseType
 
@@ -37,9 +29,7 @@
 
 class MockDataGenerator:
     def __init__(self) -> None:
-        self.data = CdsFhirData(
-            context={}, prefetch=BundleModel(entry=[Bundle_EntryModel()])
-        )
+        self.data = CdsFhirData(context={}, prefetch=Bundle(entry=[BundleEntry()]))
         # self.data = synth_data(context={}, prefetch=MockBundle())
         self.workflow = None
 
@@ -56,7 +46,7 @@
 def valid_data():
     return CdsFhirData(
         context={"userId": "Practitioner/123", "patientId": "123"},
-        prefetch=BundleModel(entry=[Bundle_EntryModel()]),
+        prefetch=Bundle(entry=[BundleEntry()]),
     )
 
 
@@ -64,7 +54,7 @@
 def invalid_data():
     return CdsFhirData(
         context={"invalidId": "Practitioner", "patientId": "123"},
-        prefetch=BundleModel(entry=[Bundle_EntryModel()]),
+        prefetch=Bundle(entry=[BundleEntry()]),
     )
 
 
