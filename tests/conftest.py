--- conflicted
+++ resolved
@@ -6,21 +6,8 @@
 from unittest.mock import Mock
 
 from healthchain.base import BaseStrategy, BaseUseCase
-<<<<<<< HEAD
-from healthchain.cda_parser.cdaannotator import CdaAnnotator
-from fhir.resources.bundle import Bundle, BundleEntry
-from healthchain.models import CDSRequest, CdsFhirData
-from healthchain.models.data.ccddata import CcdData
-from healthchain.models.data.concept import (
-    AllergyConcept,
-    ConceptLists,
-    MedicationConcept,
-    ProblemConcept,
-)
-=======
 from healthchain.io.cdaconnector import CdaConnector
 from healthchain.models.hooks.prefetch import Prefetch
->>>>>>> f082ebcb
 from healthchain.models.requests.cdarequest import CdaRequest
 from healthchain.models.requests.cdsrequest import CDSRequest
 from healthchain.models.responses.cdaresponse import CdaResponse
@@ -228,14 +215,7 @@
 
 class MockDataGenerator:
     def __init__(self) -> None:
-<<<<<<< HEAD
-        self.data = CdsFhirData(
-            context={}, prefetch=Bundle(entry=[BundleEntry()], type="document")
-        )
-        # self.data = synth_data(context={}, prefetch=MockBundle())
-=======
         self.generated_data = Prefetch(prefetch={"document": create_bundle()})
->>>>>>> f082ebcb
         self.workflow = None
 
     def set_workflow(self, workflow):
