--- conflicted
+++ resolved
@@ -253,7 +253,6 @@
     assert attachments[0]["metadata"]["creation"] is not None
 
 
-<<<<<<< HEAD
 def test_create_document_reference_content_with_data():
     """Test creating DocumentReferenceContent with inline data."""
     content = create_document_reference_content(
@@ -301,7 +300,6 @@
     )
     
     assert "format" in content
-=======
 def test_create_resource_from_dict_success_and_failure():
     cond_dict = {
         "id": "x",
@@ -336,5 +334,4 @@
 
 def test_create_condition_without_code_is_none():
     cond = create_condition(subject="Patient/1")
-    assert cond.code is None
->>>>>>> 7435913a
+    assert cond.code is None