# Quickstart

After [installing HealthChain](installation.md), get up to speed quickly with the core components before diving further into the [full documentation](reference/index.md)!
HealthChain has three main components:

- **Gateway:** Connect to multiple healthcare systems with a single API.
- **Pipelines:** Easily build data processing pipelines for both clinical text and [FHIR](https://www.hl7.org/fhir/) data.
- **InteropEngine:** Seamlessly convert between data formats like [FHIR](https://www.hl7.org/fhir/), [HL7 CDA](https://www.hl7.org/implement/standards/product_brief.cfm?product_id=7), and [HL7v2](https://www.hl7.org/implement/standards/product_brief.cfm?product_id=185).


## Core Components 🧩

### Gateway 🔌

The [**HealthChainAPI**](./reference/gateway/api.md) provides a unified interface for connecting your AI application and models to multiple healthcare systems through a single API. It automatically handles [FHIR API](https://www.hl7.org/fhir/http.html), [CDS Hooks](https://cds-hooks.org/), and [SOAP/CDA protocols](https://www.hl7.org/implement/standards/product_brief.cfm?product_id=7) with [OAuth2 authentication](https://oauth.net/2/).

[(Full Documentation on Gateway)](./reference/gateway/gateway.md)

```python
from healthchain.gateway import HealthChainAPI, FHIRGateway
from fhir.resources.patient import Patient

# Create your healthcare application
app = HealthChainAPI(title="My Healthcare AI App")

# Connect to multiple FHIR servers
fhir = FHIRGateway()
fhir.add_source("epic", "fhir://fhir.epic.com/r4?client_id=...")
fhir.add_source("medplum", "fhir://api.medplum.com/fhir/R4/?client_id=...")

# Add AI transformations to FHIR data
@fhir.transform(Patient)
def enhance_patient(id: str, source: str = None) -> Patient:
    patient = fhir.read(Patient, id, source)
    # Your AI logic here
    patient.active = True
    fhir.update(patient, source)
    return patient

# Register and run
app.register_gateway(fhir)

# Available at: GET /fhir/transform/Patient/123?source=epic
```

### Pipeline 🛠️

HealthChain [**Pipelines**](./reference/pipeline/pipeline.md) provide a flexible way to build and manage processing pipelines for NLP and ML tasks that can easily integrate with electronic health record (EHR) systems.

You can build pipelines with three different approaches:

#### 1. Quick Inline Functions

For quick experiments, start by picking the right [**Container**](./reference/pipeline/data_container.md) when you initialize your pipeline (e.g. `Pipeline[Document]()` for clinical text).

Containers make your pipeline FHIR-native by loading and transforming your data (free text, EHR resources, etc.) into structured FHIR-ready formats. Just add your processing functions with `@add_node`, compile with `.build()`, and your pipeline is ready to process FHIR data end-to-end.

[(Full Documentation on Container)](./reference/pipeline/data_container.md)

```python
from healthchain.pipeline import Pipeline
from healthchain.io import Document
from healthchain.fhir import create_condition

pipeline = Pipeline[Document]()

@pipeline.add_node
def extract_diabetes(doc: Document) -> Document:
    """Adds a FHIR Condition for diabetes if mentioned in the text."""
    if "diabetes" in doc.text.lower():
        condition = create_condition(
            code="73211009",
            display="Diabetes mellitus",
        )
        doc.fhir.problem_list.append(condition)

    return doc

pipe = pipeline.build()

doc = Document("Patient has a history of diabetes.")
doc = pipe(doc)

print(doc.fhir.problem_list)  # FHIR Condition
```

#### 2. Build With Components and Adapters

[**Components**](./reference/) are reusable, stateful classes that encapsulate specific processing logic, model loading, or configuration for your pipeline. Use them to organize complex workflows, handle model state, or integrate third-party libraries with minimal setup.

HealthChain provides a set of ready-to-use [**NLP Integrations**](./reference/pipeline/integrations/integrations.md) for common clinical NLP and ML tasks, and you can easily implement your own.

[(Full Documentation on Components)](./reference/pipeline/components/components.md)

```python
from healthchain.pipeline import Pipeline
from healthchain.pipeline.components import TextPreProcessor, SpacyNLP, TextPostProcessor
from healthchain.io import Document

pipeline = Pipeline[Document]()

pipeline.add_node(TextPreProcessor())
pipeline.add_node(SpacyNLP.from_model_id("en_core_sci_sm"))
pipeline.add_node(TextPostProcessor())

pipe = pipeline.build()

doc = Document("Patient presents with hypertension.")
output = pipe(doc)
```

You can process legacy healthcare data formats too. [**Adapters**](./reference/pipeline/adapters/adapters.md) convert between healthcare formats like [CDA](https://www.hl7.org/implement/standards/product_brief.cfm?product_id=7) and your pipeline — just parse, process, and format without worrying about low-level data conversion.

[(Full Documentation on Adapters)](./reference/pipeline/adapters/adapters.md)

```python
from healthchain.io import CdaAdapter
from healthchain.models import CdaRequest

# Use adapter for format conversion
adapter = CdaAdapter()
cda_request = CdaRequest(document="<CDA XML content>")

# Parse, process, format
doc = adapter.parse(cda_request)
processed_doc = pipe(doc)
output = adapter.format(processed_doc)
```

#### 3. Use Prebuilt Pipelines

Prebuilt pipelines are the fastest way to jump into healthcare AI with minimal setup: just load and run. Each pipeline bundles best-practice components and models for common clinical tasks (like coding or summarization) and handles all FHIR/CDA conversion for you. Easily customize or extend pipelines by adding/removing components, or swap models as needed.

[(Full Documentation on Pipelines)](./reference/pipeline/pipeline.md#prebuilt-)

```python
from healthchain.pipeline import MedicalCodingPipeline
from healthchain.models import CdaRequest

# Or load from local model
pipeline = MedicalCodingPipeline.from_local_model("./path/to/model", source="spacy")

cda_request = CdaRequest(document="<CDA XML content>")
output = pipeline.process_request(cda_request)
```

### Interoperability 🔄

The HealthChain Interoperability module provides tools for converting between different healthcare data formats, including FHIR, CDA, and HL7v2 messages.

[(Full Documentation on Interoperability Engine)](./reference/interop/interop.md)

```python
from healthchain.interop import create_interop, FormatType

# Uses bundled configs - basic CDA ↔ FHIR conversion
engine = create_interop()

# Load a CDA document
with open("tests/data/test_cda.xml", "r") as f:
    cda_xml = f.read()

# Convert CDA XML to FHIR resources
fhir_resources = engine.to_fhir(cda_xml, src_format=FormatType.CDA)

# Convert FHIR resources back to CDA
cda_document = engine.from_fhir(fhir_resources, dest_format=FormatType.CDA)
```


## Utilities ⚙️

### Sandbox Client 🧪

Use [**SandboxClient**](./reference/utilities/sandbox.md) to quickly test your app against real-world EHR scenarios like CDS Hooks or Clinical Documentation Improvement (CDI) workflows. Load test datasets, send requests to your service, and validate responses in a few lines of code.

[(Full Documentation on Sandbox)](./reference/utilities/sandbox.md)

#### Workflows

A [**workflow**](./reference/utilities/sandbox.md#workflow-protocol-compatibility) represents a specific event in an EHR system that triggers your service (e.g., `patient-view` when opening a patient chart, `encounter-discharge` when discharging a patient).

Workflows determine the request structure, required FHIR resources, and validation rules. Different workflows are compatible with different protocols:

| Workflow Type                      | Protocol   | Example Workflows                                      |
|-------------------------------------|------------|--------------------------------------------------------|
| **CDS Hooks**                      | REST       | `patient-view`, `order-select`, `order-sign`, `encounter-discharge` |
| **Clinical Documentation**          | SOAP       | `sign-note-inpatient`, `sign-note-outpatient`          |


#### Available Dataset Loaders

[**Dataset Loaders**](./reference/utilities/sandbox.md#dataset-loaders) are shortcuts for loading common clinical test datasets from file. Currently available:

| Dataset Key        | Description                                 | FHIR Version | Source                                                                                  | Download Link                                                                                  |
|--------------------|---------------------------------------------|--------------|-----------------------------------------------------------------------------------------------|-----------------------------------------------------------------------------------------------|
| `mimic-on-fhir`    | **MIMIC-IV on FHIR Demo Dataset**        | R4           | [PhysioNet Project](https://physionet.org/content/mimic-iv-fhir-demo/2.1.0/)                  | [Download ZIP](https://physionet.org/content/mimic-iv-fhir-demo/get-zip/2.1.0/) (49.5 MB)      |
| `synthea-patient`  | **Synthea FHIR Patient Records**    | R4           | [Synthea Downloads](https://synthea.mitre.org/downloads)                                  | [Download ZIP](https://arc.net/l/quote/hoquexhy) (100 Sample, 36 MB)                           |


```python
from healthchain.sandbox import list_available_datasets

# See all registered datasets with descriptions
datasets = list_available_datasets()
print(datasets)
```

#### Basic Usage

```python
from healthchain.sandbox import SandboxClient

<<<<<<< HEAD
# Initialize client with your service URL and workflow
client = SandboxClient(
    url="http://localhost:8000/cds/patient-view",
    workflow="patient-view"
)

# Load test data from a registered dataset
client.load_from_registry(
    "synthea-patient",
    data_dir="./data/synthea",
    resource_types=["Condition", "MedicationStatement"],
    sample_size=3
)

# Optionally inspect before sending
client.preview_requests()  # See what will be sent
client.get_status()        # Check client state

# Send requests to your service
=======
# Create client with service URL and workflow
client = SandboxClient(
    url="http://localhost:8000/cds/cds-services/my-service",
    workflow="encounter-discharge"
)

# Load from datasets or files
client.load_from_registry(
    "synthea-patient",
    data_dir="./data/synthea",
    resource_types=["Condition", "DocumentReference"],
    sample_size=3
)
>>>>>>> 4e8a666a
responses = client.send_requests()
```

For clinical documentation workflows using SOAP/CDA:

```python
# Use context manager for automatic result saving
with SandboxClient(
    url="http://localhost:8000/notereader/ProcessDocument",
    workflow="sign-note-inpatient",
    protocol="soap"
) as client:
    client.load_from_path("./cookbook/data/notereader_cda.xml")
    responses = client.send_requests()
    # Results automatically saved to ./output/ on success
```

### FHIR Helpers 🔥

Use `healthchain.fhir` helpers to quickly create and manipulate FHIR resources (like `Condition`, `Observation`, etc.) in your code, ensuring they’re standards-compliant with minimal boilerplate.

[(Full Documentation on FHIR Helpers)](./reference/utilities/fhir_helpers.md)

```python
from healthchain.fhir import create_condition

condition = create_condition(
    code="38341003",
    display="Hypertension",
    system="http://snomed.info/sct",
    subject="Patient/Foo",
    clinical_status="active"
)
```

## Going further ✨
Check out our [Cookbook](cookbook/index.md) section for more worked examples! HealthChain is still in its early stages, so if you have any questions please feel free to reach us on [Github](https://github.com/dotimplement/HealthChain/discussions) or [Discord](https://discord.gg/UQC6uAepUz).<|MERGE_RESOLUTION|>--- conflicted
+++ resolved
@@ -211,41 +211,25 @@
 ```python
 from healthchain.sandbox import SandboxClient
 
-<<<<<<< HEAD
 # Initialize client with your service URL and workflow
 client = SandboxClient(
-    url="http://localhost:8000/cds/patient-view",
-    workflow="patient-view"
-)
-
-# Load test data from a registered dataset
-client.load_from_registry(
-    "synthea-patient",
-    data_dir="./data/synthea",
-    resource_types=["Condition", "MedicationStatement"],
-    sample_size=3
-)
-
-# Optionally inspect before sending
-client.preview_requests()  # See what will be sent
-client.get_status()        # Check client state
-
-# Send requests to your service
-=======
-# Create client with service URL and workflow
-client = SandboxClient(
-    url="http://localhost:8000/cds/cds-services/my-service",
+    url="http://localhost:8000/cds/encounter-discharge",
     workflow="encounter-discharge"
 )
 
-# Load from datasets or files
+# Load test data from a registered dataset
 client.load_from_registry(
     "synthea-patient",
     data_dir="./data/synthea",
     resource_types=["Condition", "DocumentReference"],
     sample_size=3
 )
->>>>>>> 4e8a666a
+
+# Optionally inspect before sending
+client.preview_requests()  # See what will be sent
+client.get_status()        # Check client state
+
+# Send requests to your service
 responses = client.send_requests()
 ```
 
