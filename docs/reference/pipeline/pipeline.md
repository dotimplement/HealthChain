--- conflicted
+++ resolved
@@ -130,15 +130,12 @@
 pipeline.add_input(cda_connector)
 pipeline.add_output(cda_connector)
 ```
-<<<<<<< HEAD
-=======
 
 ### Integrations
 
 HealthChain offers powerful integrations with popular NLP libraries, enhancing its capabilities and allowing you to build more sophisticated pipelines. These integrations include components for spaCy, Hugging Face Transformers, and LangChain, enabling you to leverage state-of-the-art NLP models and techniques within your HealthChain workflows.
 
 Integrations are covered in detail on the [Integration](./integrations.md) homepage.
->>>>>>> d28ee160
 
 ## Pipeline Management 🔨
 
