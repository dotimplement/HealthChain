# Data Container

The `healthchain.io.containers` module provides classes for storing and manipulating data throughout the pipeline. The main classes are `DataContainer`, `Document`, and `Tabular`.

## DataContainer

`DataContainer` is a generic base class for storing data of any type.

```python
from healthchain.io.containers import DataContainer

# Create a DataContainer with string data
container = DataContainer("Some data")

# Convert to dictionary and JSON
data_dict = container.to_dict()
data_json = container.to_json()

# Create from dictionary or JSON
container_from_dict = DataContainer.from_dict(data_dict)
container_from_json = DataContainer.from_json(data_json)
```

## Document

The `Document` class is used to store and manipulate text data along with various annotations. It extends `BaseDocument` and provides comprehensive functionality for working with text, NLP annotations, clinical concepts, and more.

```python
from healthchain.io.containers import Document

# Create a basic document
doc = Document("Patient presents with hypertension and diabetes.")

<<<<<<< HEAD
# Basic text operations
print(f"Char count: {doc.nlp.char_count()}")
print(f"Word count: {doc.nlp.word_count()}")

# Access tokens and entities (requires spaCy preprocessing)
print(f"Tokens: {doc.nlp.get_tokens()}")
print(f"Entities: {doc.nlp.get_entities()}")
=======
# Access NLP annotations
print(f"Word count: {doc.word_count()}")
print(f"Tokens: {doc.nlp.get_tokens()}")
print(f"Entities: {doc.nlp.get_entities()}")

# Add clinical concepts
from healthchain.models.data.concept import ProblemConcept, MedicationConcept
doc.add_concepts(
    problems=[ProblemConcept(display_name="Hypertension")],
    medications=[MedicationConcept(display_name="Aspirin")]
)

# Generate CCD data
ccd_data = doc.generate_ccd()

# Add CDS cards and actions
from healthchain.models.responses import Card, Action
doc.add_cds_cards([Card(summary="Recommended follow-up")])
doc.add_cds_actions([Action(type="order", description="Schedule follow-up")])

# Access model outputs
huggingface_output = doc.models.get_output("huggingface", "classification")
generated_text = doc.models.get_generated_text("langchain", "summarization")

# Access spacy doc
spacy_doc = doc.nlp.get_spacy_doc()
>>>>>>> 261c6d81

# Iterate over tokens
for token in doc:
    print(token)

# Get document length (character count)
print(f"Document length: {len(doc)}")
```

The Document class includes several key components:

- `nlp`: NLP annotations (tokens, entities, embeddings, spaCy docs)
- `concepts`: Clinical concepts (problems, medications, allergies)
- `hl7`: Structured clinical documents (CCD, FHIR)
- `cds`: Clinical decision support results (cards, actions)
- `models`: ML model outputs (Hugging Face, LangChain)

Document API Reference: [healthchain.io.containers.document](../../api/containers.md#healthchain.io.containers.document)

## Tabular

The `Tabular` class is used for storing and manipulating tabular data, wrapping a pandas DataFrame.

```python
import pandas as pd
from healthchain.io.containers import Tabular

# Create a Tabular object from a DataFrame
df = pd.DataFrame({'A': [1, 2, 3], 'B': ['a', 'b', 'c']})
tabular = Tabular(df)

# Access basic information
print(f"Columns: {tabular.columns}")
print(f"Row count: {tabular.row_count()}")
print(f"Column count: {tabular.column_count()}")
print(f"Data types: {tabular.dtypes}")

# Describe the tabular data
print(tabular.describe())

# Remove a column
tabular.remove_column('A')

# Save to CSV
tabular.to_csv('output.csv')

# Create from CSV
tabular_from_csv = Tabular.from_csv('input.csv')
```

These classes provide a consistent interface for working with different types of data in the healthchain pipeline.<|MERGE_RESOLUTION|>--- conflicted
+++ resolved
@@ -31,15 +31,6 @@
 # Create a basic document
 doc = Document("Patient presents with hypertension and diabetes.")
 
-<<<<<<< HEAD
-# Basic text operations
-print(f"Char count: {doc.nlp.char_count()}")
-print(f"Word count: {doc.nlp.word_count()}")
-
-# Access tokens and entities (requires spaCy preprocessing)
-print(f"Tokens: {doc.nlp.get_tokens()}")
-print(f"Entities: {doc.nlp.get_entities()}")
-=======
 # Access NLP annotations
 print(f"Word count: {doc.word_count()}")
 print(f"Tokens: {doc.nlp.get_tokens()}")
@@ -66,7 +57,6 @@
 
 # Access spacy doc
 spacy_doc = doc.nlp.get_spacy_doc()
->>>>>>> 261c6d81
 
 # Iterate over tokens
 for token in doc:
