import logging
import threading
import asyncio
import json
import uuid
import requests

from time import sleep
from pathlib import Path
from datetime import datetime
from functools import wraps
from typing import Any, Type, TypeVar, Optional, Callable, Union, Dict

from .base import BaseUseCase, Workflow, UseCaseType
from .clients import EHRClient
from .service.service import Service
from .data_generator.data_generator import DataGenerator
from .utils.apimethod import APIMethod
from .utils.urlbuilder import UrlBuilder


log = logging.getLogger(__name__)

F = TypeVar("F", bound=Callable)


def generate_filename(prefix: str, unique_id: str, index: int):
    timestamp = datetime.now().strftime("%Y-%m-%d")
    filename = f"{timestamp}_sandbox_{unique_id}_{prefix}_{index}.json"
    return filename


def save_as_json(data, prefix, sandbox_id, index, save_dir):
    save_name = generate_filename(prefix, sandbox_id, index)
    file_path = save_dir / save_name
    with open(file_path, "w") as outfile:
        json.dump(data, outfile, indent=4)


def ensure_directory_exists(directory):
    path = Path(directory)
    path.mkdir(parents=True, exist_ok=True)
    return path


def save_data_to_directory(data_list, data_type, sandbox_id, save_dir):
    for i, data in enumerate(data_list):
        try:
            save_as_json(data, data_type, sandbox_id, i, save_dir)
        except Exception as e:
            log.warning(f"Error saving file {i} at {save_dir}: {e}")


def find_attributes_of_type(instance, target_type):
    attributes = []
    for attribute_name in dir(instance):
        attribute_value = getattr(instance, attribute_name)
        if isinstance(attribute_value, target_type):
            attributes.append(attribute_name)
    return attributes


def assign_to_attribute(instance, attribute_name, method_name, *args, **kwargs):
    attribute = getattr(instance, attribute_name)
    method = getattr(attribute, method_name)
    return method(*args, **kwargs)


def is_service_route(attr):
    return hasattr(attr, "is_service_route")


def is_client(attr):
    return hasattr(attr, "is_client")


def validate_single_registration(count, attribute_name):
    if count > 1:
        raise RuntimeError(
            f"Multiple methods are registered as {attribute_name}. Only one is allowed."
        )


def register_method(instance, method, cls, name, attribute_name):
    method_func = method.__get__(instance, cls)
    log.debug(f"Set {name} as {attribute_name}")
    return method_func()


def ehr(
    func: Optional[F] = None, *, workflow: Workflow, num: int = 1
) -> Union[Callable[..., Any], Callable[[F], F]]:
    """
    A decorator that wraps around a data generator function and returns an EHRClient

    Parameters:
        func (Optional[Callable]): The function to be decorated. If None, this allows the decorator to
                                   be used with arguments.
        workflow ([str]): The workflow identifier which should match an item in the Workflow enum.
                                  This specifies the context in which the EHR function will operate.
        num (int): The number of requests to generate in the queue; defaults to 1.

    Returns:
        Callable: A decorated callable that incorporates EHR functionality or the decorator itself
                  if 'func' is None, allowing it to be used as a parameterized decorator.

    Raises:
        ValueError: If the workflow does not correspond to any defined enum or if use case is not configured.
        NotImplementedError: If the use case class is not one of the supported types.

    Example:
        @ehr(workflow='patient-view', num=2)
        def generate_data(self, config):
            # Function implementation
    """

    def decorator(func: F) -> F:
        func.is_client = True

        @wraps(func)
        def wrapper(self, *args: Any, **kwargs: Any) -> EHRClient:
            assert issubclass(
                type(self), BaseUseCase
            ), f"{self.__class__.__name__} must be subclass of valid Use Case strategy!"

            try:
                workflow_enum = Workflow(workflow)
            except ValueError as e:
                raise ValueError(
                    f"{e}: please select from {[x.value for x in Workflow]}"
                )

            # Set workflow in data generator if configured
            data_generator_attributes = find_attributes_of_type(self, DataGenerator)
            for i in range(len(data_generator_attributes)):
                attribute_name = data_generator_attributes[i]
                try:
                    assign_to_attribute(
                        self, attribute_name, "set_workflow", workflow_enum
                    )
                except Exception as e:
                    log.error(
                        f"Could not set workflow {workflow_enum.value} for data generator method {attribute_name}: {e}"
                    )
                if i > 1:
                    log.warning("More than one DataGenerator instances found.")

            if self.type in UseCaseType:
                method = EHRClient(func, workflow=workflow_enum, strategy=self.strategy)
                for _ in range(num):
                    method.generate_request(self, *args, **kwargs)
            else:
                raise NotImplementedError(
                    f"Use case {self.type} not recognised, check if implemented."
                )
            return method

        return wrapper

    if func is None:
        return decorator
    else:
        return decorator(func)


def api(func: Optional[F] = None) -> Union[Callable[..., Any], Callable[[F], F]]:
    """
    A decorator that wraps a function in an APIMethod; this wraps a function that handles LLM/NLP
    processing and tags it as a service route to be mounted onto the main service endpoints.

    It does not take any additional arguments for now, but we may consider adding configs
    """

    def decorator(func: F) -> F:
        func.is_service_route = True

        @wraps(func)
        def wrapper(*args: Any, **kwargs: Any) -> APIMethod:
            # TODO: set any configs needed
            return APIMethod(func=func)

        return wrapper

    if func is None:
        return decorator
    else:
        return decorator(func)


def sandbox(arg: Optional[Any] = None, **kwargs: Any) -> Callable:
    """
    Decorator factory for creating a sandboxed environment, either with or without configuration.
    This can be used both as a decorator without arguments or with configuration arguments.

    Parameters:
        arg: Optional argument which can be either a callable (class) directly or a configuration dict.
        **kwargs: Arbitrary keyword arguments, mainly used to pass in 'service_config'.
        'service_config' must be a dictionary of valid kwargs to pass into uvivorn.run()

    Returns:
        If `arg` is callable, it applies the default decorator with no extra configuration.
        Otherwise, it uses the provided arguments to configure the service environment.

    Example:
    @sandbox(service_config={"port": 9000})
    class myCDS(ClinicalDecisionSupport):
        def __init__(self) -> None:
            self.data_generator = None
    """
    if callable(arg):
        # The decorator was used without parentheses, and a class was passed in directly
        cls = arg
        return decorator()(cls)  # Apply default decorator with default settings
    else:
        # Arguments were provided, or no arguments but with parentheses
        if "service_config" not in kwargs:
            log.warning(
                f"{list(kwargs.keys())} is not a valid argument and will not be used; use 'service_config'."
            )
        service_config = arg if arg is not None else kwargs.get("service_config", {})

        return decorator(service_config)


def decorator(service_config: Optional[Dict] = None) -> Callable:
    """
    A decorator function that sets up a sandbox environment. It modifies the class initialization
    to incorporate service and client management based on provided configurations. It will:

    - Initialise the use case strategy class
    - Set up a service instance
    - Trigger .send_request() function from the configured client

    Parameters:
        service_config: A dictionary containing configurations for the service.

    Returns:
        A wrapper function that modifies the class to which it is applied.
    """
    if service_config is None:
        service_config = {}

    def wrapper(cls: Type) -> Type:
        if not issubclass(cls, BaseUseCase):
            raise TypeError(
                f"The 'sandbox' decorator can only be applied to subclasses of BaseUseCase, got {cls.__name__}"
            )

        original_init = cls.__init__

        def new_init(self, *args: Any, **kwargs: Any) -> None:
            # initialse parent class, which should be a strategy use case
            super(cls, self).__init__(*args, **kwargs, service_config=service_config)
            original_init(self, *args, **kwargs)  # Call the original __init__

            service_route_count = 0
            client_count = 0

            for name in dir(self):
                attr = getattr(self, name)
                if callable(attr):
                    # Get the function decorated with @api and register it to inject in service
                    if is_service_route(attr):
                        service_route_count += 1
<<<<<<< HEAD
                        validate_single_registration(service_route_count, "service api")
=======
                        validate_single_registration(service_route_count, "service_api")
>>>>>>> 96899d67
                        self.service_api = register_method(
                            self, attr, cls, name, "service_api"
                        )

                    if is_client(attr):
                        client_count += 1
                        validate_single_registration(client_count, "client")
                        self.client = register_method(self, attr, cls, name, "client")

            # Create a Service instance and register routes from strategy
            self.service = Service(endpoints=self.endpoints)

        # Set the new init
        cls.__init__ = new_init

        def start_sandbox(
            self,
            service_id: str = "1",
            save_data: bool = True,
            save_dir: str = "./output/",
        ) -> None:
            """
            Starts the sandbox: initialises service and sends a request through the client.

            NOTE: service_id is hardcoded "1" by default, don't change.
            """
            # TODO: revisit this - default to a single service with id "1", we could have a service registry if useful
            if self.service_api is None or self.client is None:
                raise RuntimeError(
                    "Service API or Client is not configured. Please check your class initialization."
                )

            self.sandbox_id = uuid.uuid4()

            # Start service on thread
            log.info(
                f"Starting sandbox {self.sandbox_id} with {self.__class__.__name__} of type {self.type.value}..."
            )
            server_thread = threading.Thread(
                target=lambda: self.service.run(config=self.service_config)
            )
            server_thread.start()

            # Wait for service to start
            sleep(5)

            self.url = UrlBuilder.build_from_config(
                config=self.service_config,
                endpoints=self.endpoints,
                service_id=service_id,
            )

            # Send async request from client
            log.info(
                f"Sending {len(self.client.request_data)} requests generated by {self.client.__class__.__name__} to {self.url.route}"
            )

            try:
                self.responses = asyncio.run(
                    self.client.send_request(url=self.url.service)
                )
            except Exception as e:
                log.error(f"Couldn't start client: {e}")

            if save_data:
                save_dir = Path(save_dir)
                request_path = ensure_directory_exists(save_dir / "requests")
                save_data_to_directory(
<<<<<<< HEAD
                    [request.model_dump() for request in self.client.request_data],
=======
                    [
                        request.model_dump(exclude_none=True)
                        for request in self.client.request_data
                    ],
>>>>>>> 96899d67
                    "request",
                    self.sandbox_id,
                    request_path,
                )
                log.info(f"Saved request data at {request_path}/")

                response_path = ensure_directory_exists(save_dir / "responses")
                save_data_to_directory(
                    self.responses, "response", self.sandbox_id, response_path
                )
                log.info(f"Saved response data at {response_path}/")

        def stop_sandbox(self) -> None:
            """
            Shuts down sandbox instance
            """
            log.info("Shutting down server...")
            requests.get(self.url.base + "/shutdown")

        cls.start_sandbox = start_sandbox
        cls.stop_sandbox = stop_sandbox

        return cls

    return wrapper<|MERGE_RESOLUTION|>--- conflicted
+++ resolved
@@ -262,11 +262,7 @@
                     # Get the function decorated with @api and register it to inject in service
                     if is_service_route(attr):
                         service_route_count += 1
-<<<<<<< HEAD
-                        validate_single_registration(service_route_count, "service api")
-=======
                         validate_single_registration(service_route_count, "service_api")
->>>>>>> 96899d67
                         self.service_api = register_method(
                             self, attr, cls, name, "service_api"
                         )
@@ -335,14 +331,10 @@
                 save_dir = Path(save_dir)
                 request_path = ensure_directory_exists(save_dir / "requests")
                 save_data_to_directory(
-<<<<<<< HEAD
-                    [request.model_dump() for request in self.client.request_data],
-=======
                     [
                         request.model_dump(exclude_none=True)
                         for request in self.client.request_data
                     ],
->>>>>>> 96899d67
                     "request",
                     self.sandbox_id,
                     request_path,
