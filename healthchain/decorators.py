--- conflicted
+++ resolved
@@ -25,13 +25,8 @@
 
 
 def generate_filename(prefix: str, unique_id: str, index: int):
-<<<<<<< HEAD
-    timestamp = datetime.now().strftime("%Y-%m-%d")
+    timestamp = datetime.now().strftime("%Y-%m-%d_%H:%M:%S")
     filename = f"{timestamp}_sandbox_{unique_id[:8]}_{prefix}_{index}.json"
-=======
-    timestamp = datetime.now().strftime("%Y-%m-%d_%H:%M:%S")
-    filename = f"{timestamp}_sandbox_{unique_id}_{prefix}_{index}.json"
->>>>>>> f4fc3836
     return filename
 
 
