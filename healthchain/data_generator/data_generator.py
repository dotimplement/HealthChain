import random
import json

from pydantic import BaseModel
from typing import Callable, Optional

from healthchain.base import Workflow
from healthchain.fhir_resources.bundle_resources import BundleModel, Bundle_EntryModel
from healthchain.data_generator.base_generators import generator_registry
from healthchain.fhir_resources.document_reference_resources import (
    DocumentReferenceModel,
)
from healthchain.fhir_resources.general_purpose_resources import NarrativeModel
<<<<<<< HEAD
from healthchain.models.data.cdsfhirdata import CdsFhirData
=======
from healthchain.base import Workflow
from pydantic import BaseModel
from pathlib import Path


import random
import csv

import logging

logger = logging.getLogger(__name__)
>>>>>>> f4fc3836


workflow_mappings = {
    Workflow.encounter_discharge: [
        {"generator": "EncounterGenerator"},
        {"generator": "ConditionGenerator"},
        {"generator": "ProcedureGenerator"},
        {"generator": "MedicationRequestGenerator"},
    ],
    Workflow.patient_view: [
        {"generator": "PatientGenerator"},
        {"generator": "EncounterGenerator"},
        {"generator": "ConditionGenerator"},
    ],
}

# TODO: Add ordering and logic so that patient/encounter IDs are passed to subsequent generators
# TODO: Some of the resources should be allowed to be multiplied


class CdsDataGenerator:
    def __init__(self):
        self.registry = generator_registry
        self.mappings = workflow_mappings
        self.data: CdsFhirData = None

    def fetch_generator(self, generator_name: str) -> Callable:
        return self.registry.get(generator_name)

    def set_workflow(self, workflow: str):
        self.workflow = workflow

    def generate(
        self,
        constraints: Optional[list] = None,
        free_text_path: Optional[str] = None,
        column_name: Optional[str] = None,
    ) -> BaseModel:
        results = []

        if self.workflow not in self.mappings.keys():
            raise ValueError(f"Workflow {self.workflow} not found in mappings")

        for resource in self.mappings[self.workflow]:
            generator_name = resource["generator"]
            generator = self.fetch_generator(generator_name)
            result = generator.generate(constraints=constraints)

            results.append(Bundle_EntryModel(resource=result))

<<<<<<< HEAD
        if (
            self.workflow.value in parsed_free_text.keys()
            and parsed_free_text[self.workflow.value]
        ):
            results.append(
                Bundle_EntryModel(
                    resource=random.choice(parsed_free_text[self.workflow.value])
                )
            )
        output = CdsFhirData(prefetch=BundleModel(entry=results))
=======
        parsed_free_text = (
            self.free_text_parser(free_text_path, column_name)
            if free_text_path
            else None
        )
        if parsed_free_text:
            results.append(Bundle_EntryModel(resource=random.choice(parsed_free_text)))
        output = OutputDataModel(context={}, resources=BundleModel(entry=results))
>>>>>>> f4fc3836
        self.data = output
        return output

    def free_text_parser(self, path_to_csv: str, column_name: str) -> dict:
        column_data = []

        # Check that path_to_csv is a valid path with pathlib
        path = Path(path_to_csv)
        if not path.is_file():
            raise FileNotFoundError(
                f"The file {path_to_csv} does not exist or is not a file."
            )

        try:
            with path.open(mode="r", newline="") as file:
                reader = csv.DictReader(file)
                if column_name is not None:
                    for row in reader:
                        column_data.append(row[column_name])
                else:
                    raise ValueError(
                        "Column name must be provided when header is True."
                    )
        except Exception as ex:
            logger.error(f"An error occurred: {ex}")

        document_list = []

        for x in column_data:
            # First parse x in to documentreferencemodel format
            text = NarrativeModel(
                status="generated",
                div=f'<div xmlns="http://www.w3.org/1999/xhtml">{x}</div>',
            )
            doc = DocumentReferenceModel(text=text)
            document_list.append(doc)

        return document_list<|MERGE_RESOLUTION|>--- conflicted
+++ resolved
@@ -1,8 +1,10 @@
 import random
-import json
+import csv
+import logging
 
 from pydantic import BaseModel
 from typing import Callable, Optional
+from pathlib import Path
 
 from healthchain.base import Workflow
 from healthchain.fhir_resources.bundle_resources import BundleModel, Bundle_EntryModel
@@ -11,21 +13,10 @@
     DocumentReferenceModel,
 )
 from healthchain.fhir_resources.general_purpose_resources import NarrativeModel
-<<<<<<< HEAD
 from healthchain.models.data.cdsfhirdata import CdsFhirData
-=======
-from healthchain.base import Workflow
-from pydantic import BaseModel
-from pathlib import Path
 
 
-import random
-import csv
-
-import logging
-
 logger = logging.getLogger(__name__)
->>>>>>> f4fc3836
 
 
 workflow_mappings = {
@@ -76,18 +67,6 @@
 
             results.append(Bundle_EntryModel(resource=result))
 
-<<<<<<< HEAD
-        if (
-            self.workflow.value in parsed_free_text.keys()
-            and parsed_free_text[self.workflow.value]
-        ):
-            results.append(
-                Bundle_EntryModel(
-                    resource=random.choice(parsed_free_text[self.workflow.value])
-                )
-            )
-        output = CdsFhirData(prefetch=BundleModel(entry=results))
-=======
         parsed_free_text = (
             self.free_text_parser(free_text_path, column_name)
             if free_text_path
@@ -95,8 +74,7 @@
         )
         if parsed_free_text:
             results.append(Bundle_EntryModel(resource=random.choice(parsed_free_text)))
-        output = OutputDataModel(context={}, resources=BundleModel(entry=results))
->>>>>>> f4fc3836
+        output = CdsFhirData(prefetch=BundleModel(entry=results))
         self.data = output
         return output
 
