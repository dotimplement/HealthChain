from healthchain.data_generator.base_generators import (
    BaseGenerator,
    generator_registry,
    register_generator,
    CodeableConceptGenerator,
)
from healthchain.fhir_resources.general_purpose_resources import (
    ReferenceModel,
)
from healthchain.fhir_resources.procedure_resources import ProcedureModel
from healthchain.data_generator.value_sets.procedure import (
    ProcedureCodeSimple,
    ProcedureCodeComplex,
)

from typing import Optional
from faker import Faker


faker = Faker()


@register_generator
class EventStatusGenerator(BaseGenerator):
    @staticmethod
    def generate():
        return faker.random_element(elements=("in-progress", "completed"))


@register_generator
class ProcedureSnomedCodeGenerator(CodeableConceptGenerator):
<<<<<<< HEAD
    def generate(self, params: Optional[dict] = None):
        if params is None:
            return self.generate_from_valueset(ProcedureCodeSimple)
        elif params.get("code") == "complex":
=======
    def generate(self, constraints: Optional[list] = None):
        constraints = constraints or []
        if "complex-procedure" not in constraints:
            return self.generate_from_valueset(ProcedureCodeSimple)
        elif "complex-procedure" in constraints:
>>>>>>> 96899d67
            return self.generate_from_valueset(ProcedureCodeComplex)


@register_generator
class ProcedureGenerator(BaseGenerator):
    @staticmethod
    def generate(
        subject_reference: Optional[str] = None,
        encounter_reference: Optional[str] = None,
        constraints: Optional[list] = None,
    ):
        subject_reference = subject_reference or "Patient/123"
        encounter_reference = encounter_reference or "Encounter/123"
<<<<<<< HEAD
        code = generator_registry.get("ProcedureSnomedCodeGenerator").generate()
=======
        code = generator_registry.get("ProcedureSnomedCodeGenerator").generate(
            constraints=constraints
        )
>>>>>>> 96899d67
        return ProcedureModel(
            id=generator_registry.get("IdGenerator").generate(),
            status=generator_registry.get("EventStatusGenerator").generate(),
            code=code,
            subject=ReferenceModel(reference=subject_reference),
            encounter=ReferenceModel(reference=encounter_reference),
            occurrencePeriod=generator_registry.get("PeriodGenerator").generate(),
        )<|MERGE_RESOLUTION|>--- conflicted
+++ resolved
@@ -29,18 +29,11 @@
 
 @register_generator
 class ProcedureSnomedCodeGenerator(CodeableConceptGenerator):
-<<<<<<< HEAD
-    def generate(self, params: Optional[dict] = None):
-        if params is None:
-            return self.generate_from_valueset(ProcedureCodeSimple)
-        elif params.get("code") == "complex":
-=======
     def generate(self, constraints: Optional[list] = None):
         constraints = constraints or []
         if "complex-procedure" not in constraints:
             return self.generate_from_valueset(ProcedureCodeSimple)
         elif "complex-procedure" in constraints:
->>>>>>> 96899d67
             return self.generate_from_valueset(ProcedureCodeComplex)
 
 
@@ -54,13 +47,9 @@
     ):
         subject_reference = subject_reference or "Patient/123"
         encounter_reference = encounter_reference or "Encounter/123"
-<<<<<<< HEAD
-        code = generator_registry.get("ProcedureSnomedCodeGenerator").generate()
-=======
         code = generator_registry.get("ProcedureSnomedCodeGenerator").generate(
             constraints=constraints
         )
->>>>>>> 96899d67
         return ProcedureModel(
             id=generator_registry.get("IdGenerator").generate(),
             status=generator_registry.get("EventStatusGenerator").generate(),
