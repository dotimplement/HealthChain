--- conflicted
+++ resolved
@@ -26,10 +26,6 @@
     CodeableConceptModel,
     CodingModel,
 )
-<<<<<<< HEAD
-
-=======
->>>>>>> 96899d67
 from faker import Faker
 
 faker = Faker()
