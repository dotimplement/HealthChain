--- conflicted
+++ resolved
@@ -105,19 +105,12 @@
         super().__init__()
 
     # @staticmethod
-<<<<<<< HEAD
-    def generate(self, params: Optional[dict] = None):
-        if params is None:
-            return self.generate_from_valueset(ConditionCodeSimple)
-        elif params.get("code") == "complex":
-=======
     def generate(self, constraints: Optional[list] = None):
         # TODO: Factor out the code generation logic to a central place
         constraints = constraints or []
         if "complex-condition" not in constraints:
             return self.generate_from_valueset(ConditionCodeSimple)
         elif "complex-condition" in constraints:
->>>>>>> 96899d67
             return self.generate_from_valueset(ConditionCodeComplex)
 
 
@@ -156,14 +149,9 @@
     ):
         subject_reference = subject_reference or "Patient/123"
         encounter_reference = encounter_reference or "Encounter/123"
-        # TODO - Check whether this is the correct way to handle params
-<<<<<<< HEAD
-        code = generator_registry.get("SnomedCodeGenerator").generate()
-=======
         code = generator_registry.get("SnomedCodeGenerator").generate(
             constraints=constraints
         )
->>>>>>> 96899d67
         return ConditionModel(
             id=generator_registry.get("IdGenerator").generate(),
             clinicalStatus=generator_registry.get("ClinicalStatusGenerator").generate(),
