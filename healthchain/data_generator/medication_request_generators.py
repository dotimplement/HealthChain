--- conflicted
+++ resolved
@@ -25,11 +25,7 @@
 
 @register_generator
 class MedicationRequestContainedGenerator(CodeableConceptGenerator):
-<<<<<<< HEAD
-    def generate(self, params: Optional[dict] = None):
-=======
     def generate(self):
->>>>>>> 96899d67
         return self.generate_from_valueset(MedicationRequestionMedication)
 
 
@@ -48,19 +44,10 @@
 class MedicationRequestGenerator(BaseGenerator):
     @staticmethod
     def generate(
-<<<<<<< HEAD
-        subject_reference: Optional[str] = None,
-        encounter_reference: Optional[str] = None,
-        constraints: Optional[list] = None,
-    ):
-        subject_reference = subject_reference or "Patient/123"
-        encounter_reference = encounter_reference or "Encounter/123"
-=======
         constraints: Optional[list] = None,
     ):
         subject_reference = "Patient/123"
         encounter_reference = "Encounter/123"
->>>>>>> 96899d67
         contained_medication = MedicationModel(
             code=generator_registry.get(
                 "MedicationRequestContainedGenerator"
