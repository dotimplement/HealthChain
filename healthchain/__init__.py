--- conflicted
+++ resolved
@@ -4,11 +4,7 @@
 from .utils.logger import add_handlers
 from .config.base import ConfigManager, ValidationLevel
 
-<<<<<<< HEAD
-from .sandbox.decorator import sandbox as sandbox, api, ehr
-=======
 from .sandbox.decorator import sandbox, api, ehr
->>>>>>> 6687e32d
 
 # Enable deprecation warnings
 warnings.filterwarnings("always", category=DeprecationWarning, module="healthchain")
