--- conflicted
+++ resolved
@@ -16,13 +16,7 @@
 from healthchain.fhir.elementhelpers import (
     create_single_codeable_concept,
     create_single_reaction,
-<<<<<<< HEAD
-=======
-    set_condition_category,
-    read_content_attachment,
-    create_document_reference,
     create_document_reference_content,
->>>>>>> b9703989
     create_single_attachment,
 )
 
@@ -68,13 +62,7 @@
     # Element creation
     "create_single_codeable_concept",
     "create_single_reaction",
-<<<<<<< HEAD
-=======
-    "set_condition_category",
-    "read_content_attachment",
-    "create_document_reference",
     "create_document_reference_content",
->>>>>>> b9703989
     "create_single_attachment",
     # Resource modification
     "set_condition_category",
