--- conflicted
+++ resolved
@@ -789,15 +789,10 @@
                     display=ent.text,
                     system=coding_system,
                 )
-<<<<<<< HEAD
-                set_condition_category(condition, "problem-list-item")
-                logger.debug(f"Adding condition from spaCy: {condition.model_dump()}")
-=======
-                set_problem_list_item_category(condition)
+                set_condition_category(condition)
                 logger.debug(
                     f"Adding condition from spaCy: {condition.model_dump(exclude_none=True)}"
                 )
->>>>>>> 8bc7bb4f
                 new_conditions.append(condition)
 
         # 2. Extract from generic NLP entities (framework-agnostic)
