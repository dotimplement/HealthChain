import json
import pandas as pd

from typing import Dict, Optional, TypeVar, Generic, List, Any, Iterator
from dataclasses import dataclass, field
from spacy.tokens import Doc as SpacyDoc

from healthchain.models.data.ccddata import CcdData
from healthchain.models.data.cdsfhirdata import CdsFhirData
from healthchain.models.data.concept import (
    AllergyConcept,
    MedicationConcept,
    ProblemConcept,
)
from healthchain.models.responses.cdsresponse import Action, Card


T = TypeVar("T")


@dataclass
class DataContainer(Generic[T]):
    """
    A generic container for data.

    This class represents a container for data with a specific type T.

    Attributes:
        data (T): The data stored in the container.

    Methods:
        to_dict() -> Dict[str, Any]:
            Converts the container's data to a dictionary.

        to_json() -> str:
            Converts the container's data to a JSON string.

        from_dict(cls, data: Dict[str, Any]) -> "DataContainer":
            Creates a DataContainer instance from a dictionary.

        from_json(cls, json_str: str) -> "DataContainer":
            Creates a DataContainer instance from a JSON string.
    """

    data: T

    def to_dict(self) -> Dict[str, Any]:
        return {k: v for k, v in self.__dict__.items() if not k.startswith("_")}

    def to_json(self) -> str:
        return json.dumps(self.to_dict())

    @classmethod
    def from_dict(cls, data: Dict[str, Any]) -> "DataContainer":
        return cls(**data)

    @classmethod
    def from_json(cls, json_str: str) -> "DataContainer":
        return cls.from_dict(json.loads(json_str))


@dataclass
class Document(DataContainer[str]):
    """
    A container for document data, optionally wrapping a spaCy Doc object.

    This class extends DataContainer to specifically handle textual document data.
    It provides functionality to work with raw text, tokenized text, spaCy Doc objects,
    and structured clinical data.

    Attributes:
        data (str): The raw text content of the document.
        preprocessed_text (str): The preprocessed version of the text.
        tokens (List[str]): A list of individual tokens extracted from the text.
        pos_tags (List[str]): A list of part-of-speech tags corresponding to the tokens.
        entities (List[str]): A list of named entities identified in the text.
        ccd_data (Optional[CcdData]): An optional CcdData object containing structured clinical data.
        fhir_resources (Optional[CdsFhirData]): Optional FHIR resources data.
        cds_cards (Optional[List[Card]]): Optional list of CDS cards.
        cds_actions (Optional[List[Action]]): Optional list of CDS actions.
        text (str): The current text content, which may be updated when setting a spaCy Doc.
        _doc (SpacyDoc): An internal reference to the spaCy Doc object, if set.

    Methods:
        __post_init__(): Initializes the text attribute and _doc reference.
        _update_attributes(): Updates tokens, pos_tags, and entities from the spaCy Doc.
        doc (property): Returns the spaCy Doc object if set, or raises an error.
        set_spacy_doc(doc: SpacyDoc): Sets the spaCy Doc and updates related attributes.
        word_count() -> int: Returns the number of tokens in the document.
        char_count() -> int: Returns the number of characters in the text.
        get_entities() -> List[Dict[str, Any]]: Returns a list of entities with their details.
        update_ccd(new_problems: List[ProblemConcept], new_medications: List[MedicationConcept], new_allergies: List[AllergyConcept], overwrite: bool): Updates the existing CcdData object.
        __iter__() -> Iterator[str]: Allows iteration over the document's tokens.
        __len__() -> int: Returns the word count of the document.

    Raises:
        ValueError: When attempting to access the spaCy Doc before it's set.

    Note:
        The spaCy Doc object needs to be set using a preprocessor before accessing
        certain attributes and methods that depend on it.
    """

    preprocessed_text: str = field(default="")
    tokens: List[str] = field(default_factory=list)
    pos_tags: List[str] = field(default_factory=list)
    entities: List[str] = field(default_factory=list)
    ccd_data: Optional[CcdData] = field(default=None)
    fhir_resources: Optional[CdsFhirData] = field(default=None)
    cds_cards: Optional[List[Card]] = field(default=None)
    cds_actions: Optional[List[Action]] = field(default=None)
<<<<<<< HEAD
=======
    entities: List[str] = field(default_factory=list)

    # Third-party specific attributes
    spacy_doc: Optional[SpacyDoc] = None
    huggingface_results: Dict[str, Any] = field(default_factory=dict)
    langchain_results: Dict[str, Any] = field(default_factory=dict)
>>>>>>> d28ee160

    def __post_init__(self):
        self.text = self.data
        if not self.tokens:
            self.tokens = self.text.split()  # Basic tokenization if not provided

    def add_spacy_doc(self, doc: SpacyDoc):
        self.spacy_doc = doc
        self.text = doc.text
        self.tokens = [token.text for token in doc]
        self.entities = [
            {
                "text": ent.text,
                "label": ent.label_,
                "start": ent.start_char,
                "end": ent.end_char,
            }
            for ent in doc.ents
        ]

    def add_huggingface_output(self, task: str, output: Any):
        self.huggingface_results[task] = output

    def add_langchain_output(self, task: str, output: Any):
        self.langchain_results[task] = output

    def get_tokens(self) -> List[str]:
        return self.tokens

    def get_entities(self) -> List[Dict[str, Any]]:
        return self.entities

    def get_embeddings(self) -> Optional[List[float]]:
        return self.embeddings

    def set_embeddings(self, embeddings: List[float]):
        self.embeddings = embeddings

    def get_spacy_doc(self) -> Optional[SpacyDoc]:
        return self.spacy_doc

    def get_huggingface_output(self, task: str) -> Any:
        return self.huggingface_results.get(task)

    def get_langchain_output(self, task: str) -> Any:
        return self.langchain_results.get(task)

    def _update_attributes(self):
        self.tokens = [token.text for token in self._doc]
        self.pos_tags = [token.pos_ for token in self._doc]
        self.entities = [ent.text for ent in self._doc.ents]

    @property
    def doc(self) -> SpacyDoc:
        if self._doc is None:
            raise ValueError(
                "spaCy Doc is not set. Use a preprocessor to set the spaCy Doc."
            )
        return self._doc

    def word_count(self) -> int:
        return len(self.tokens)

    def char_count(self) -> int:
        return len(self.text)

    def update_ccd(
        self,
        new_problems: List[ProblemConcept],
        new_medications: List[MedicationConcept],
        new_allergies: List[AllergyConcept],
        overwrite: bool = False,
    ) -> None:
        """
        Updates the existing CcdData object with new data.

        Args:
            new_problems (List[ProblemConcept]): List of new problem concepts to add or update.
            new_medications (List[MedicationConcept]): List of new medication concepts to add or update.
            new_allergies (List[AllergyConcept]): List of new allergy concepts to add or update.
            overwrite (bool, optional): If True, replaces existing data; if False, appends new data. Defaults to False.

        Raises:
            ValueError: If there is no existing CcdData object to update.
        """
        if self.ccd_data is None:
            self.ccd_data = CcdData()

        if overwrite:
            self.ccd_data.problems = new_problems
            self.ccd_data.medications = new_medications
            self.ccd_data.allergies = new_allergies
        else:
            self.ccd_data.problems.extend(new_problems)
            self.ccd_data.medications.extend(new_medications)
            self.ccd_data.allergies.extend(new_allergies)

    def update_ccd(
        self,
        new_problems: List[ProblemConcept],
        new_medications: List[MedicationConcept],
        new_allergies: List[AllergyConcept],
        overwrite: bool = False,
    ) -> None:
        """
        Updates the existing CcdData object with new data.

        Args:
            new_problems (List[ProblemConcept]): List of new problem concepts to add or update.
            new_medications (List[MedicationConcept]): List of new medication concepts to add or update.
            new_allergies (List[AllergyConcept]): List of new allergy concepts to add or update.
            overwrite (bool, optional): If True, replaces existing data; if False, appends new data. Defaults to False.

        Raises:
            ValueError: If there is no existing CcdData object to update.
        """
        if self.ccd_data is None:
            self.ccd_data = CcdData()

        if overwrite:
            self.ccd_data.problems = new_problems
            self.ccd_data.medications = new_medications
            self.ccd_data.allergies = new_allergies
        else:
            self.ccd_data.problems.extend(new_problems)
            self.ccd_data.medications.extend(new_medications)
            self.ccd_data.allergies.extend(new_allergies)

    def __iter__(self) -> Iterator[str]:
        return iter(self.tokens)

    def __len__(self) -> int:
        return self.word_count()


@dataclass
class Tabular(DataContainer[pd.DataFrame]):
    """
    A container for tabular data, wrapping a pandas DataFrame.

    Attributes:
        data (pd.DataFrame): The pandas DataFrame containing the tabular data.

    Methods:
        __post_init__(): Validates that the data is a pandas DataFrame.
        columns: Property that returns a list of column names.
        index: Property that returns the DataFrame's index.
        dtypes: Property that returns a dictionary of column names and their data types.
        column_count(): Returns the number of columns in the DataFrame.
        row_count(): Returns the number of rows in the DataFrame.
        get_dtype(column: str): Returns the data type of a specific column.
        __iter__(): Returns an iterator over the column names.
        __len__(): Returns the number of rows in the DataFrame.
        describe(): Returns a string description of the tabular data.
        remove_column(name: str): Removes a column from the DataFrame.
        from_csv(path: str, **kwargs): Class method to create a Tabular object from a CSV file.
        from_dict(data: Dict[str, Any]): Class method to create a Tabular object from a dictionary.
        to_csv(path: str, **kwargs): Saves the DataFrame to a CSV file.
    """

    def __post_init__(self):
        if not isinstance(self.data, pd.DataFrame):
            raise TypeError("data must be a pandas DataFrame")

    @property
    def columns(self) -> List[str]:
        return list(self.data.columns)

    @property
    def index(self) -> pd.Index:
        return self.data.index

    @property
    def dtypes(self) -> Dict[str, str]:
        return {col: str(dtype) for col, dtype in self.data.dtypes.items()}

    def column_count(self) -> int:
        return len(self.columns)

    def row_count(self) -> int:
        return len(self.data)

    def get_dtype(self, column: str) -> str:
        return str(self.data[column].dtype)

    def __iter__(self) -> Iterator[str]:
        return iter(self.columns)

    def __len__(self) -> int:
        return self.row_count()

    def describe(self) -> str:
        return f"Tabular data with {self.column_count()} columns and {self.row_count()} rows"

    def remove_column(self, name: str) -> None:
        self.data.drop(columns=[name], inplace=True)

    @classmethod
    def from_csv(cls, path: str, **kwargs) -> "Tabular":
        return cls(pd.read_csv(path, **kwargs))

    @classmethod
    def from_dict(cls, data: Dict[str, Any]) -> "Tabular":
        df = pd.DataFrame(**data["data"])
        return cls(df)

    def to_csv(self, path: str, **kwargs) -> None:
        self.data.to_csv(path, **kwargs)<|MERGE_RESOLUTION|>--- conflicted
+++ resolved
@@ -109,15 +109,12 @@
     fhir_resources: Optional[CdsFhirData] = field(default=None)
     cds_cards: Optional[List[Card]] = field(default=None)
     cds_actions: Optional[List[Action]] = field(default=None)
-<<<<<<< HEAD
-=======
     entities: List[str] = field(default_factory=list)
 
     # Third-party specific attributes
     spacy_doc: Optional[SpacyDoc] = None
     huggingface_results: Dict[str, Any] = field(default_factory=dict)
     langchain_results: Dict[str, Any] = field(default_factory=dict)
->>>>>>> d28ee160
 
     def __post_init__(self):
         self.text = self.data
@@ -183,37 +180,6 @@
 
     def char_count(self) -> int:
         return len(self.text)
-
-    def update_ccd(
-        self,
-        new_problems: List[ProblemConcept],
-        new_medications: List[MedicationConcept],
-        new_allergies: List[AllergyConcept],
-        overwrite: bool = False,
-    ) -> None:
-        """
-        Updates the existing CcdData object with new data.
-
-        Args:
-            new_problems (List[ProblemConcept]): List of new problem concepts to add or update.
-            new_medications (List[MedicationConcept]): List of new medication concepts to add or update.
-            new_allergies (List[AllergyConcept]): List of new allergy concepts to add or update.
-            overwrite (bool, optional): If True, replaces existing data; if False, appends new data. Defaults to False.
-
-        Raises:
-            ValueError: If there is no existing CcdData object to update.
-        """
-        if self.ccd_data is None:
-            self.ccd_data = CcdData()
-
-        if overwrite:
-            self.ccd_data.problems = new_problems
-            self.ccd_data.medications = new_medications
-            self.ccd_data.allergies = new_allergies
-        else:
-            self.ccd_data.problems.extend(new_problems)
-            self.ccd_data.medications.extend(new_medications)
-            self.ccd_data.allergies.extend(new_allergies)
 
     def update_ccd(
         self,
