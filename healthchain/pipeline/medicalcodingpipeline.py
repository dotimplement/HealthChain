--- conflicted
+++ resolved
@@ -11,13 +11,6 @@
 
     Stages:
         1. NER+L: Extracts and links medical concepts from document text.
-<<<<<<< HEAD
-
-    Usage Examples:
-        # With SpaCy
-        >>> pipeline = MedicalCodingPipeline.from_model_id("en_core_sci_sm", source="spacy")
-
-=======
         2. Problem Extraction (last): Converts medical entities to FHIR problem list.
 
     Usage Examples:
@@ -39,7 +32,6 @@
         ...     "en_core_sci_sm", source="spacy", extract_problems=False
         ... )
 
->>>>>>> 9adc3287
         # With Hugging Face
         >>> pipeline = MedicalCodingPipeline.from_model_id("bert-base-uncased", task="ner")
 
@@ -69,11 +61,7 @@
         self.code_attribute = code_attribute
 
     def configure_pipeline(self, config: ModelConfig) -> None:
-<<<<<<< HEAD
-        """Configure pipeline with NER+L model.
-=======
         """Configure pipeline with NER+L model and optional problem extraction.
->>>>>>> 9adc3287
 
         Args:
             config (ModelConfig): Configuration for the NER+L model
@@ -83,8 +71,6 @@
 
         self.add_node(model, stage="ner+l")
 
-<<<<<<< HEAD
-=======
         # Automatically add problem list extraction by default
         if self.extract_problems:
             self.add_node(
@@ -95,7 +81,6 @@
                 position="last",
             )
 
->>>>>>> 9adc3287
     def process_request(self, request, adapter=None):
         """
         Process a CDA request and return CDA response using an adapter.
