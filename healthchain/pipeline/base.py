import logging
from abc import ABC, abstractmethod
from inspect import signature
from pathlib import Path
from typing import (
    Any,
    Callable,
    Optional,
    Type,
    Union,
    List,
    Literal,
    Dict,
    TypeVar,
    Generic,
)
from functools import reduce
from pydantic import BaseModel
from dataclasses import dataclass, field
from enum import Enum
import pickle
import json
from packaging import version

from healthchain.io.base import BaseConnector
from healthchain.io.containers import DataContainer
from healthchain.pipeline.components.base import BaseComponent

logger = logging.getLogger(__name__)

T = TypeVar("T")


# TODO: dynamic resolution, maybe
PositionType = Literal["first", "last", "default", "after", "before"]


class ModelSource(Enum):
    """Enumeration of supported model sources"""

    SPACY = "spacy"
    HUGGINGFACE = "huggingface"
    LANGCHAIN = "langchain"


@dataclass
class ModelConfig:
    """Configuration for model initialization"""

    source: ModelSource
    model: str
    task: Optional[str] = None
    path: Optional[Path] = None
    kwargs: Dict[str, Any] = field(default_factory=dict)


@dataclass
class PipelineNode(Generic[T]):
    """
    Represents a node in a pipeline.

    Attributes:
        func (Callable[[DataContainer[T]], DataContainer[T]]): The function to be applied to the data.
        position (PositionType, optional): The position of the node in the pipeline. Defaults to "default".
        reference (str, optional): The reference for the relative position of the node. Name should be the "name" attribute of another node. Defaults to None.
        stage (str, optional): The stage of the node in the pipeline. Group nodes by stage e.g. "preprocessing". Defaults to None.
        name (str, optional): The name of the node. Defaults to None.
        dependencies (List[str], optional): The list of dependencies for the node. Defaults to an empty list.
    """

    func: Callable[[DataContainer[T]], DataContainer[T]]
    position: PositionType = "default"
    reference: str = None
    stage: str = None
    name: str = None
    dependencies: List[str] = field(default_factory=list)


class BasePipeline(Generic[T], ABC):
    """
    Abstract base class for creating and managing data processing pipelines.

    The BasePipeline class provides a framework for building modular data processing pipelines
    by allowing users to add, remove, and configure components with defined dependencies and
    execution order. Components can be added at specific positions, grouped into stages, and
    connected via input/output connectors.

    This is an abstract base class that should be subclassed to create specific pipeline
    implementations.

    Attributes:
        _components (List[PipelineNode[T]]): Ordered list of pipeline components
        _stages (Dict[str, List[Callable]]): Components grouped by processing stage
        _built_pipeline (Optional[Callable]): Compiled pipeline function
        _input_connector (Optional[BaseConnector[T]]): Connector for processing input data
        _output_connector (Optional[BaseConnector[T]]): Connector for processing output data
        _output_template (Optional[str]): Template string for formatting pipeline outputs
        _model_config (Optional[ModelConfig]): Configuration for the pipeline model

    Example:
        >>> class MyPipeline(BasePipeline[str]):
        ...     def configure_pipeline(self, config: ModelConfig) -> None:
        ...         self.add_node(preprocess, stage="preprocessing")
        ...         self.add_node(process, stage="processing")
        ...         self.add_node(postprocess, stage="postprocessing")
        ...
        >>> pipeline = MyPipeline()
        >>> result = pipeline("input text")
    """

    # Add version as a class variable
    __version__ = "1.0.0"

    def __init__(self):
        self._components: List[PipelineNode[T]] = []
        self._stages: Dict[str, List[Callable]] = {}
        self._built_pipeline: Optional[Callable] = None
        self._input_connector: Optional[BaseConnector[T]] = None
        self._output_connector: Optional[BaseConnector[T]] = None
        self._output_template: Optional[str] = None
<<<<<<< HEAD
        self._model_config: Optional[ModelConfig] = None
=======
        self._output_template_path: Optional[Path] = None
>>>>>>> 9970e0b5

    def __repr__(self) -> str:
        components_repr = ", ".join(
            [f'"{component.name}"' for component in self._components]
        )
        return f"[{components_repr}]"

    def _configure_output_templates(
        self,
        template: Optional[str] = None,
        template_path: Optional[Union[str, Path]] = None,
    ) -> None:
        """
        Configure template settings for the pipeline.

        Args:
            template (Optional[str]): Template string for formatting outputs.
                Defaults to None.
            template_path (Optional[Union[str, Path]]): Path to template file.
                Defaults to None.
        """
        self._output_template = template
        self._output_template_path = Path(template_path) if template_path else None

    @classmethod
    def load(
        cls,
        pipeline: Callable,
        task: Optional[str] = "text-generation",
        source: str = "langchain",
        template: Optional[str] = None,
        template_path: Optional[Union[str, Path]] = None,
        **kwargs: Any,
    ) -> "BasePipeline":
        """
        Load a pipeline from a pre-built pipeline object (e.g. LangChain chain).

        Args:
            pipeline (Callable): A callable pipeline object (e.g. LangChain chain)
            task (Optional[str]): Task identifier used to retrieve model outputs.
                Defaults to "text-generation".
            template (Optional[str]): Template string for formatting outputs.
                Defaults to None.
            **kwargs: Additional configuration options passed to the pipeline.

        Returns:
            BasePipeline: Configured pipeline instance.

        Examples:
            >>> from langchain_core.prompts import ChatPromptTemplate
            >>> from langchain_openai import ChatOpenAI
            >>> chain = ChatPromptTemplate.from_template("What is {input}?") | ChatOpenAI()
            >>> pipeline = Pipeline.load(chain, temperature=0.7)
        """
        if not hasattr(pipeline, "__call__") and not hasattr(pipeline, "invoke"):
            raise ValueError("Pipeline must be a callable object")

        instance = cls()
        instance._configure_output_templates(template, template_path)

        config = ModelConfig(
            source=ModelSource(source.lower()), model=pipeline, task=task, kwargs=kwargs
        )

        instance._model_config = config
        instance.configure_pipeline(config)

        return instance

    @classmethod
    def from_model_id(
        cls,
        model_id: str,
        source: Union[str, ModelSource] = "huggingface",
        task: Optional[str] = "text-generation",
        template: Optional[str] = None,
        template_path: Optional[Union[str, Path]] = None,
        **kwargs: Any,
    ) -> "BasePipeline":
        """
        Load pipeline from a model identifier.

        Args:
            model_id (str): Model identifier (e.g. HuggingFace model ID, SpaCy model name)
            source (Union[str, ModelSource]): Model source. Defaults to "huggingface".
                Can be "huggingface", "spacy".
            task (Optional[str]): Task identifier for the model. Defaults to "text-generation".
            **kwargs: Additional configuration options passed to the model. e.g. temperature, max_length, etc.

        Returns:
            BasePipeline: Configured pipeline instance.

        Examples:
            >>> # Load HuggingFace model
            >>> pipeline = Pipeline.from_model_id(
            ...     "facebook/bart-large-cnn",
            ...     task="summarization",
            ...     temperature=0.7
            ... )
            >>>
            >>> # Load SpaCy model
            >>> pipeline = Pipeline.from_model_id(
            ...     "en_core_sci_md",
            ...     source="spacy",
            ...     disable=["parser"]
            ... )
        """
        pipeline = cls()
        pipeline._configure_output_templates(template, template_path)

        config = ModelConfig(
            source=ModelSource(source.lower()), model=model_id, task=task, kwargs=kwargs
        )
        pipeline._model_config = config
        pipeline.configure_pipeline(config)

        return pipeline

    @classmethod
    def from_local_model(
        cls,
        path: Union[str, Path],
        source: Union[str, ModelSource],
        task: Optional[str] = None,
        template: Optional[str] = None,
        template_path: Optional[Union[str, Path]] = None,
        **kwargs: Any,
    ) -> "BasePipeline":
        """Load pipeline from a local model path.

        Args:
            path (Union[str, Path]): Path to local model files/directory
            source (Union[str, ModelSource]): Model source (e.g. "huggingface", "spacy")
            task (Optional[str]): Task identifier for the model. Defaults to None.
            **kwargs: Additional configuration options passed to the model. e.g. temperature, max_length, etc.

        Returns:
            BasePipeline: Configured pipeline instance.

        Examples:
            >>> # Load local HuggingFace model
            >>> pipeline = Pipeline.from_local_model(
            ...     "models/my_summarizer",
            ...     source="huggingface",
            ...     task="summarization",
            ...     temperature=0.7
            ... )
            >>>
            >>> # Load local SpaCy model
            >>> pipeline = Pipeline.from_local_model(
            ...     "models/en_core_sci_md",
            ...     source="spacy",
            ...     disable=["parser"]
            ... )
        """
        pipeline = cls()
        pipeline._configure_output_templates(template, template_path)

        path = Path(path)
        config = ModelConfig(
            source=ModelSource(source.lower()),
            model=path.name,
            path=path,
            task=task,
            kwargs=kwargs,
        )
        pipeline._model_config = config
        pipeline.configure_pipeline(config)

        return pipeline

    @abstractmethod
    def configure_pipeline(self, model_config: ModelConfig) -> None:
        """
        Configure the pipeline based on the provided model configuration.

        This method should be implemented by subclasses to add specific components
        and configure the pipeline according to the given model configuration.
        The configuration typically involves:
        1. Setting up input/output connectors
        2. Adding model components based on the model source
        3. Adding any additional processing nodes
        4. Configuring the pipeline stages and execution order

        Args:
            model_config (ModelConfig): Configuration object containing:
                - source: Model source (e.g. huggingface, spacy, langchain)
                - model: Model identifier or path
                - task: Optional task name (e.g. summarization, ner)
                - path: Optional local path to model files
                - kwargs: Additional model configuration parameters

        Returns:
            None

        Raises:
            NotImplementedError: If the method is not implemented by a subclass.

        Example:
            >>> def configure_pipeline(self, config: ModelConfig):
            ...     # Add FHIR connector for input/output
            ...     connector = FhirConnector()
            ...     self.add_input(connector)
            ...
            ...     # Add model component
            ...     model = self.get_model_component(config)
            ...     self.add_node(model, stage="processing")
            ...
            ...     # Add output formatting
            ...     self.add_node(OutputFormatter(), stage="formatting")
            ...     self.add_output(connector)
        """
        raise NotImplementedError("This method must be implemented by subclasses.")

    @property
    def stages(self):
        """
        Returns a human-readable representation of the pipeline stages.
        """
        output = ["Pipeline Stages:"]
        for stage, components in self._stages.items():
            output.append(f"  {stage}:")
            for component in components:
                component_name = (
                    component.__name__
                    if hasattr(component, "__name__")
                    else (
                        component.__class__.__name__
                        if hasattr(component, "__class__")
                        else str(component)
                    )
                )
                output.append(f"    - {component_name}")
        if not self._stages:
            output.append("  No stages defined.")
        return "\n".join(output)

    @stages.setter
    def stages(self, new_stages: Dict[str, List[Callable]]):
        """
        Sets the stages of the pipeline.

        Args:
            new_stages (Dict[str, List[Callable]]): A dictionary where keys are stage names
                                                    and values are lists of callable components.
        """
        self._stages = new_stages

    def add_input(self, connector: BaseConnector[T]) -> None:
        """
        Adds an input connector to the pipeline.

        This method sets the input connector for the pipeline, which is responsible
        for processing the input data before it's passed to the pipeline components.

        Args:
            connector (Connector[T]): The input connector to be added to the pipeline.

        Returns:
            None

        Note:
            Only one input connector can be set for the pipeline. If this method is
            called multiple times, the last connector will overwrite the previous ones.
        """
        self._input_connector = connector

    def add_output(self, connector: BaseConnector[T]) -> None:
        """
        Adds an output connector to the pipeline.

        This method sets the output connector for the pipeline, which is responsible
        for processing the output data after it has passed through all pipeline components.

        Args:
            connector (Connector[T]): The output connector to be added to the pipeline.

        Returns:
            None

        Note:
            Only one output connector can be set for the pipeline. If this method is
            called multiple times, the last connector will overwrite the previous ones.
        """
        self._output_connector = connector

    def add_node(
        self,
        component: Union[
            BaseComponent[T], Callable[[DataContainer[T]], DataContainer[T]]
        ] = None,
        *,
        position: PositionType = "default",
        reference: str = None,
        stage: str = None,
        name: str = None,
        input_model: Type[BaseModel] = None,
        output_model: Type[BaseModel] = None,
        dependencies: List[str] = [],
    ) -> None:
        """
        Adds a component node to the pipeline.

        Args:
            component (Union[BaseComponent[T], Callable[[DataContainer[T]], DataContainer[T]]], optional):
                The component to be added. It can be either a BaseComponent object or a callable function.
                Defaults to None.
            position (PositionType, optional):
                The position at which the component should be added in the pipeline.
                Valid values are "default", "first", "last", "after", and "before".
                Defaults to "default".
            reference (str, optional):
                The name of the component after or before which the new component should be added.
                Only applicable when position is "after" or "before".
                Defaults to None.
            stage (str, optional):
                The stage to which the component belongs.
                Defaults to None.
            name (str, optional):
                The name of the component.
                Defaults to None, in which case the name of the function will be used.
            input_model (Type[BaseModel], optional):
                The input Pydantic model class for validating the input data.
                Defaults to None.
            output_model (Type[BaseModel], optional):
                The output Pydantic model class for validating the output data.
                Defaults to None.
            dependencies (List[str], optional):
                The list of component names that this component depends on.
                Defaults to an empty list.

        Returns:
            The original component if component is None, otherwise the wrapper function.

        """

        def wrapper(func):
            def validated_component(data: DataContainer[T]) -> DataContainer[T]:
                # Validate input if input_model is provided
                if input_model:
                    input_model(**data.__dict__)

                # Run the component
                result = func(data)

                # Validate output if output_model is provided
                if output_model:
                    output_model(**result.__dict__)

                return result

            component_func = (
                validated_component if input_model or output_model else func
            )
            new_component = PipelineNode(
                func=component_func,
                position=position,
                reference=reference,
                stage=stage,
                name=name
                if name is not None
                else (
                    component_func.__name__
                    if hasattr(component_func, "__name__")
                    else (
                        component_func.__class__.__name__
                        if hasattr(component_func, "__class__")
                        else str(component_func)
                    )
                ),
                dependencies=dependencies,
            )
            try:
                self._add_component_at_position(new_component, position, reference)
            except Exception as e:
                raise ValueError(f"Error adding component: {str(e)}")

            if stage:
                if stage not in self._stages:
                    self._stages[stage] = []
                self._stages[stage].append(func)
                logger.debug(
                    f"Successfully added component '{new_component.name}' to stage '{stage}'."
                )

            return func

        if component is None:
            return wrapper
        if callable(component):
            return wrapper(component)
        else:
            raise ValueError("Component must be callable")

    def _add_component_at_position(self, new_component, position, reference):
        """
        Add a new component to the pipeline at a specified position.

        Args:
            new_component (PipelineNode): The new component to be added to the pipeline.
            position (str): The position where the component should be added.
                            Valid values are 'first', 'last', 'after', 'before', or 'default'.
            reference (str, optional): The name of the reference component when using 'after' or 'before' positions.

        Raises:
            ValueError: If an invalid position is provided or if a reference is required but not provided.

        This method handles the insertion of a new component into the pipeline based on the specified position:
        - 'first': Inserts the component at the beginning of the pipeline.
        - 'last' or 'default': Appends the component to the end of the pipeline.
        - 'after' or 'before': Inserts the component relative to a reference component.

        For 'after' and 'before' positions, a reference component name must be provided.
        """
        if position == "first":
            self._components.insert(0, new_component)
        elif position in ["last", "default"]:
            self._components.append(new_component)
        elif position in ["after", "before"]:
            if not reference:
                raise ValueError(
                    f"Reference must be provided for position '{position}'."
                )
            offset = 1 if position == "after" else 0
            self._insert_relative_position(new_component, reference, offset)
        else:
            raise ValueError(
                f"Invalid position '{position}'. Must be 'first', 'last', 'after', 'before', or 'default'."
            )

    def _insert_relative_position(self, component, reference, offset):
        """
        Insert a component relative to a reference component in the pipeline.

        Args:
            component (PipelineNode): The component to be inserted.
            reference (str): The name of the reference component.
            offset (int): The offset from the reference component (0 for before, 1 for after).

        Raises:
            ValueError: If the reference component is not found in the pipeline.
        """
        ref_index = next(
            (i for i, c in enumerate(self._components) if c.name == reference), None
        )
        if ref_index is None:
            raise ValueError(f"Reference component '{reference}' not found.")

        self._components.insert(ref_index + offset, component)

    def remove(self, component_name: str) -> None:
        """
        Removes a component from the pipeline.

        Args:
            component_name (str): The name of the component to be removed.

        Raises:
            ValueError: If the component is not found in the pipeline.

        Returns:
            None

        Logs:
            DEBUG: When the component is successfully removed.
            WARNING: If the component fails to be removed after attempting to do so.
        """
        # Check if the component exists in the pipeline
        if not any(c.name == component_name for c in self._components):
            raise ValueError(f"Component '{component_name}' not found in the pipeline.")

        # Remove the component from self.components
        original_count = len(self._components)
        self._components = [c for c in self._components if c.name != component_name]

        # Remove the component from stages
        for stage in self._stages.values():
            stage[:] = [c for c in stage if c.__name__ != component_name]

        # Validate that the component was removed
        if len(self._components) == original_count or any(
            c.__name__ == component_name
            for stage in self._stages.values()
            for c in stage
        ):
            logger.warning(
                f"Failed to remove component '{component_name}' from the pipeline."
            )
        logger.debug(
            f"Successfully removed component '{component_name}' from the pipeline."
        )

    def replace(
        self,
        old_component_name: str,
        new_component: Union[
            BaseComponent[T], Callable[[DataContainer[T]], DataContainer[T]]
        ],
    ) -> None:
        """
        Replaces a component in the pipeline with a new component.

        Args:
            old_component_name (str): The name of the component to be replaced.
            new_component (Union[BaseComponent[T], Callable[[DataContainer[T]], DataContainer[T]]]):
                The new component to replace the old component with.

        Returns:
            None

        Raises:
            ValueError: If the old component is not found in the pipeline.
            ValueError: If the new component is not a BaseComponent or a callable.
            ValueError: If the new component callable doesn't have the correct signature.

        Logs:
            DEBUG: When the component is successfully replaced.
        """

        if isinstance(new_component, BaseComponent):
            # It's a valid BaseComponent, no further checks needed
            pass
        elif callable(new_component):
            sig = signature(new_component)
            param = list(sig.parameters.values())[0]
            if len(sig.parameters) != 1 or not issubclass(
                param.annotation, DataContainer
            ):
                raise ValueError(
                    "New component callable must accept a single argument that is a subclass of DataContainer."
                )
        else:
            raise ValueError("New component must be a BaseComponent or a callable.")

        old_component_found = False

        # Replace in self.components
        for i, c in enumerate(self._components):
            if c.name == old_component_name:
                self._components[i] = PipelineNode(
                    func=new_component,
                    name=old_component_name,
                    position=c.position,
                    reference=c.reference,
                    stage=c.stage,
                    dependencies=c.dependencies,
                )
                old_component_found = True

        # Replace in self.stages
        for stage in self._stages.values():
            for i, c in enumerate(stage):
                if getattr(c, "name", c.__name__) == old_component_name:
                    stage[i] = new_component
                    old_component_found = True

        if not old_component_found:
            raise ValueError(
                f"Component '{old_component_name}' not found in the pipeline."
            )
        else:
            logger.debug(
                f"Successfully replaced component '{old_component_name}' in the pipeline."
            )

    def __call__(self, data: Union[T, DataContainer[T]]) -> DataContainer[T]:
        if self._built_pipeline is None:
            self._built_pipeline = self.build()
        return self._built_pipeline(data)

    def build(self) -> Callable:
        """
        Builds and returns a pipeline function that applies a series of components to the input data.
        Returns:
            pipeline: A function that takes input data and applies the ordered components to it.
        Raises:
            ValueError: If a circular dependency is detected among the components.
        """

        def resolve_dependencies():
            resolved = []
            unresolved = self._components.copy()

            while unresolved:
                for component in unresolved:
                    if all(
                        dep in [c.name for c in resolved]
                        for dep in component.dependencies
                    ):
                        resolved.append(component)
                        unresolved.remove(component)
                        break
                else:
                    raise ValueError("Circular dependency detected")

            return [c.func for c in resolved]

        ordered_components = resolve_dependencies()

        def pipeline(data: Union[T, DataContainer[T]]) -> DataContainer[T]:
            if self._input_connector:
                data = self._input_connector.input(data)

            if not isinstance(data, DataContainer):
                data = DataContainer(data)

            data = reduce(lambda d, comp: comp(d), ordered_components, data)
            if self._output_connector:
                data = self._output_connector.output(data)

            return data

        if self._built_pipeline is not pipeline:
            self._built_pipeline = pipeline

        return pipeline

    def save(self, path: Union[str, Path]) -> None:
        """
        Serialize and save the pipeline to a file.

        Args:
            path (Union[str, Path]): Path where the pipeline should be saved

        The saved file includes:
        - Pipeline version
        - Components and their configurations
        - Stages
        - Model configuration
        - Templates and connectors
        """
        path = Path(path)

        # Create metadata for validation
        metadata = {
            "version": self.__version__,
            "pipeline_class": self.__class__.__name__,
            "component_count": len(self._components),
            "stage_count": len(self._stages),
        }

        state = {
            "metadata": metadata,
            "components": self._components,
            "stages": self._stages,
            "model_config": self._model_config,
            "output_template": self._output_template,
            "input_connector": self._input_connector,
            "output_connector": self._output_connector,
        }

        # Save metadata separately in JSON format for easy inspection
        with open(path.with_suffix(".meta.json"), "w") as f:
            json.dump(metadata, f, indent=2)

        # Save full state with pickle
        with open(path, "wb") as f:
            pickle.dump(state, f)

        logger.debug(f"Pipeline saved to {path} with metadata")

    @classmethod
    def from_file(cls, path: Union[str, Path], strict: bool = True) -> "BasePipeline":
        """
        Load a pipeline from a serialized file.

        Args:
            path (Union[str, Path]): Path to the serialized pipeline file
            strict (bool): If True, raises error on version mismatch. If False, warns only.

        Returns:
            BasePipeline: Loaded pipeline instance

        Raises:
            ValueError: If validation fails or versions are incompatible (in strict mode)
            FileNotFoundError: If the pipeline file doesn't exist
        """
        path = Path(path)
        if not path.exists():
            raise FileNotFoundError(f"Pipeline file not found: {path}")

        # Load and validate state
        with open(path, "rb") as f:
            state = pickle.load(f)

        metadata = state.get("metadata", {})
        saved_version = metadata.get("version", "0.0.0")

        # Version compatibility check
        if version.parse(saved_version) > version.parse(cls.__version__):
            msg = (
                f"Pipeline version mismatch. File version: {saved_version}, "
                f"Current version: {cls.__version__}"
            )
            if strict:
                raise ValueError(msg)
            logger.warning(msg)

        # Validate pipeline class
        if metadata.get("pipeline_class") != cls.__name__:
            msg = (
                f"Pipeline class mismatch. Expected: {cls.__name__}, "
                f"Found: {metadata.get('pipeline_class')}"
            )
            if strict:
                raise ValueError(msg)
            logger.warning(msg)

        # Create and restore pipeline
        pipeline = cls()

        # Validate component count before loading
        if len(state["components"]) != metadata.get("component_count", 0):
            raise ValueError("Component count mismatch in loaded pipeline")

        # Restore state
        pipeline._components = state["components"]
        pipeline._stages = state["stages"]
        pipeline._model_config = state.get("model_config")
        pipeline._output_template = state["output_template"]
        pipeline._input_connector = state["input_connector"]
        pipeline._output_connector = state["output_connector"]
        pipeline._built_pipeline = None  # Will be rebuilt on first use

        # Validate loaded pipeline
        pipeline._validate_loaded_state()

        logger.debug(f"Pipeline loaded from {path} (version {saved_version})")
        return pipeline

    def _validate_loaded_state(self) -> None:
        """
        Validate the loaded pipeline state.

        Raises:
            ValueError: If validation fails
        """
        # Validate components
        for component in self._components:
            if not callable(component.func):
                raise ValueError(f"Component {component.name} is not callable")

            # Validate component dependencies
            for dep in component.dependencies:
                if not any(c.name == dep for c in self._components):
                    raise ValueError(
                        f"Missing dependency {dep} for component {component.name}"
                    )

        # Validate stages
        for stage_name, stage_components in self._stages.items():
            if not all(callable(c) for c in stage_components):
                raise ValueError(f"Invalid components in stage {stage_name}")

        # Validate connectors
        if self._input_connector and not isinstance(
            self._input_connector, BaseConnector
        ):
            raise ValueError("Invalid input connector type")
        if self._output_connector and not isinstance(
            self._output_connector, BaseConnector
        ):
            raise ValueError("Invalid output connector type")


class Pipeline(BasePipeline, Generic[T]):
    """
    Default Pipeline class for creating a basic data processing pipeline.
    This class inherits from BasePipeline and provides a default implementation
    of the configure_pipeline method, which does not add any specific components.
    """

    def configure_pipeline(self, model_path: str) -> None:
        """
        Configures the pipeline by adding components based on the provided model path.
        This default implementation does not add any specific components.

        Args:
            model_path (str): The path to the model used for configuring the pipeline.
        """
        # Default implementation: No specific components added
        pass<|MERGE_RESOLUTION|>--- conflicted
+++ resolved
@@ -118,11 +118,7 @@
         self._input_connector: Optional[BaseConnector[T]] = None
         self._output_connector: Optional[BaseConnector[T]] = None
         self._output_template: Optional[str] = None
-<<<<<<< HEAD
-        self._model_config: Optional[ModelConfig] = None
-=======
         self._output_template_path: Optional[Path] = None
->>>>>>> 9970e0b5
 
     def __repr__(self) -> str:
         components_repr = ", ".join(
