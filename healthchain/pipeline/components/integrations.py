--- conflicted
+++ resolved
@@ -1,87 +1,11 @@
-<<<<<<< HEAD
-from typing import Any, Callable
-from spacy.tokens import Doc as SpacyDoc
-=======
 from typing import Any, Callable, TypeVar
 from spacy.tokens import Doc as SpacyDoc
 from spacy.language import Language
 from functools import wraps
->>>>>>> 261c6d81
 
 from healthchain.io.containers import Document
 from healthchain.pipeline.components.base import BaseComponent
 from healthchain.models.data import ProblemConcept
-<<<<<<< HEAD
-
-
-class SpacyNLP(BaseComponent[str]):
-    """
-    A component that integrates spaCy models into the pipeline.
-
-    This component allows using any spaCy model within the pipeline by loading
-    and applying it to process text documents. The spaCy doc outputs are stored
-    in the document's nlp annotations container under .spacy_docs.
-
-    Args:
-        path_to_pipeline (str): The path or name of the spaCy model to load.
-            Can be a model name like 'en_core_web_sm' or path to saved model.
-        **kwargs: Additional configuration options passed to spacy.load
-
-    Raises:
-        ImportError: If spaCy or the specified model is not installed.
-
-    Example:
-        >>> component = SpacyNLP("en_core_web_sm")
-        >>> doc = component(doc)  # Processes doc.data with spaCy
-    """
-
-    def __init__(self, path_to_pipeline: str, **kwargs: Any):
-        import spacy
-
-        try:
-            nlp = spacy.load(path_to_pipeline, **kwargs)
-        except TypeError as e:
-            raise TypeError(f"Invalid kwargs for spacy.load: {str(e)}")
-        except Exception as e:
-            raise ImportError(
-                f"Could not load spaCy model {path_to_pipeline}! "
-                "Make sure you have installed it with: "
-                "`pip install spacy` or `python -m spacy download {model_name}`"
-            ) from e
-        self._nlp = nlp
-
-    def _add_concepts_to_hc_doc(self, spacy_doc: SpacyDoc, hc_doc: Document):
-        """
-        Extract entities from spaCy Doc and add them to the HealthChain Document concepts.
-
-        Args:
-            spacy_doc (Doc): The processed spaCy Doc object containing entities
-            hc_doc (Document): The HealthChain Document to store concepts in
-
-        Note: Defaults to ProblemConcepts and SNOMED CT concepts
-        # TODO: make configurable
-        """
-        concepts = []
-        for ent in spacy_doc.ents:
-            # Check for CUI attribute from extensions like medcat
-            concept = ProblemConcept(
-                code=ent._.cui if hasattr(ent, "_.cui") else None,
-                code_system="2.16.840.1.113883.6.96",
-                code_system_name="SNOMED CT",
-                display_name=ent.text,
-            )
-            concepts.append(concept)
-
-        # Add to document concepts
-        hc_doc.add_concepts(problems=concepts)
-
-    def __call__(self, doc: Document) -> Document:
-        spacy_doc = self._nlp(doc.data)
-        self._add_concepts_to_hc_doc(spacy_doc, doc)
-        doc.nlp.add_spacy_doc(spacy_doc)
-
-        return doc
-=======
 
 T = TypeVar("T")
 
@@ -114,63 +38,11 @@
 class SpacyNLP(BaseComponent[str]):
     """
     A component that integrates spaCy models into the pipeline.
->>>>>>> 261c6d81
 
     This component allows using any spaCy model within the pipeline by loading
     and applying it to process text documents. The spaCy doc outputs are stored
     in the document's nlp annotations container under .spacy_docs.
 
-<<<<<<< HEAD
-class HFTransformer(BaseComponent[str]):
-    """
-    A component that integrates Hugging Face transformers models into the pipeline.
-
-    This component allows using any Hugging Face model and task within the pipeline
-    by wrapping the transformers.pipeline API. The model outputs are stored in the
-    document's model_outputs container under the "huggingface" source key.
-
-    Note that this component is only recommended for non-conversational language tasks.
-    For chat-based tasks, consider using LangChainLLM instead.
-
-    Args:
-        model (str): The model identifier or path to use for the task.
-            Can be a model ID from the Hugging Face Hub (e.g. "bert-base-uncased")
-            or a local path to a saved model.
-        task (str): The task to run, e.g. "sentiment-analysis", "ner", "summarization".
-            Must be a valid task supported by the Hugging Face pipeline API.
-            See https://huggingface.co/docs/transformers/main_classes/pipelines#transformers.pipeline.task
-        **kwargs: Additional configuration options passed to transformers.pipeline.
-            Common options include device, batch_size, max_length etc.
-            See https://huggingface.co/docs/transformers/main_classes/pipelines
-
-    Raises:
-        ImportError: If the transformers package is not installed
-        TypeError: If invalid kwargs are passed to pipeline initialization
-        ValueError: If there is an error initializing the pipeline
-
-    Example:
-        >>> # Initialize for sentiment analysis
-        >>> component = HFTransformer(
-        ...     model="distilbert-base-uncased-finetuned-sst-2-english",
-        ...     task="sentiment-analysis"
-        ... )
-        >>> doc = component(doc)  # Analyzes sentiment of doc.data
-        >>>
-        >>> # Initialize for summarization with custom options
-        >>> component = HFTransformer(
-        ...     model="facebook/bart-large-cnn",
-        ...     task="summarization",
-        ...     max_length=130,
-        ...     min_length=30,
-        ...     do_sample=False
-        ... )
-        >>> doc = component(doc)  # Generates summary of doc.data
-    """
-
-    def __init__(self, task: str, model: str, **kwargs: Any):
-        try:
-            import transformers
-=======
     Args:
         nlp: A pre-configured spaCy Language object.
 
@@ -210,16 +82,12 @@
         """
         try:
             import spacy
->>>>>>> 261c6d81
         except ImportError:
             raise ImportError(
                 "Could not import spacy. Please install it with: " "`pip install spacy`"
             )
 
         try:
-<<<<<<< HEAD
-            pipe = transformers.pipeline(task=task, model=model, **kwargs)
-=======
             nlp = spacy.load(model, **kwargs)
         except TypeError as e:
             raise TypeError(f"Invalid kwargs for spacy.load: {str(e)}")
@@ -358,23 +226,15 @@
 
         try:
             pipe = pipeline(task=task, model=model, **kwargs)
->>>>>>> 261c6d81
         except TypeError as e:
             raise TypeError(f"Invalid kwargs for transformers.pipeline: {str(e)}")
         except Exception as e:
             raise ValueError(f"Error initializing transformer pipeline: {str(e)}")
 
-<<<<<<< HEAD
-        self._pipe = pipe
-        self.task = task
-
-    def __call__(self, doc: Document) -> Document:
-=======
         return cls(pipeline=pipe)
 
     def __call__(self, doc: Document) -> Document:
         """Process the document using the Hugging Face pipeline. Adds outputs to .model_outputs['huggingface']."""
->>>>>>> 261c6d81
         output = self._pipe(doc.data)
         doc.models.add_output("huggingface", self.task, output)
 
@@ -390,27 +250,17 @@
     model_outputs container under the "langchain" source key.
 
     Args:
-<<<<<<< HEAD
-        chain (callable): The LangChain chain to run on the document text.
-            Can be any chain object from the LangChain library.
-=======
         chain (Runnable): The LangChain chain to run on the document text.
             Must be a Runnable object from the LangChain library.
->>>>>>> 261c6d81
         task (str): The task name to use when storing outputs, e.g. "summarization", "chat".
             Used as key to organize model outputs in the document's model container.
         **kwargs: Additional parameters to pass to the chain's invoke method.
             These are forwarded directly to the chain's invoke() call.
 
     Raises:
-<<<<<<< HEAD
-        TypeError: If invalid kwargs are passed to chain.invoke()
-        ValueError: If there is an error during chain invocation
-=======
         TypeError: If chain is not a LangChain Runnable object or if invalid kwargs are passed
         ValueError: If there is an error during chain invocation
         ImportError: If langchain-core package is not installed
->>>>>>> 261c6d81
 
     Example:
         >>> from langchain_core.prompts import ChatPromptTemplate
@@ -421,9 +271,6 @@
         >>> doc = component(doc)  # Runs the chain on doc.data and stores output
     """
 
-<<<<<<< HEAD
-    def __init__(self, chain: Callable, task: str, **kwargs: Any):
-=======
     @requires_package("langchain-core", "langchain_core.runnables")
     def __init__(self, chain: Any, task: str, **kwargs: Any):
         """Initialize with a LangChain chain."""
@@ -432,16 +279,12 @@
         if not isinstance(chain, Runnable):
             raise TypeError(f"Expected LangChain Runnable object, got {type(chain)}")
 
->>>>>>> 261c6d81
         self.chain = chain
         self.task = task
         self.kwargs = kwargs
 
     def __call__(self, doc: Document) -> Document:
-<<<<<<< HEAD
-=======
         """Process the document using the LangChain chain. Adds outputs to .model_outputs['langchain']."""
->>>>>>> 261c6d81
         try:
             output = self.chain.invoke(doc.data, **self.kwargs)
         except TypeError as e:
