import logging
import inspect

from typing import Dict, Optional, List

from ..base import (
    BaseUseCase,
    BaseStrategy,
    UseCaseMapping,
    UseCaseType,
    BaseClient,
    Workflow,
    validate_workflow,
)
from ..service.service import Service
from ..models.requests.cdsrequest import CDSRequest
from ..models.responses.cdsresponse import CDSResponse
from ..models.responses.cdsdiscovery import CDSService, CDSServiceInformation
from ..models.hooks.orderselect import OrderSelectContext
from ..models.hooks.ordersign import OrderSignContext
from ..models.hooks.patientview import PatientViewContext
from ..models.hooks.encounterdischarge import EncounterDischargeContext
from ..utils.endpoints import Endpoint
from ..utils.apimethod import APIMethod
from ..utils.urlbuilder import UrlBuilder

log = logging.getLogger(__name__)


class ClinicalDecisionSupportStrategy(BaseStrategy):
    """
    Handles the request construction and validation
    """

    def __init__(self) -> None:
        self.context_mapping = {
            Workflow.order_select: OrderSelectContext,
            Workflow.order_sign: OrderSignContext,
            Workflow.patient_view: PatientViewContext,
            Workflow.encounter_discharge: EncounterDischargeContext,
        }

    @validate_workflow(UseCaseMapping.ClinicalDecisionSupport)
    def construct_request(self, data, workflow: Workflow) -> CDSRequest:
        """
        Constructs a HL7-compliant CDS request based on workflow.

        Parameters:
            data: FHIR data to be injected in request.
            workflow (Workflow): The CDS hook name, e.g. patient-view.

        Returns:
            Dict: A json-compatible CDS request.

        Raises:
            ValueError: If the workflow is invalid or the data does not validate properly.
        """
        log.debug(f"Constructing CDS request for {workflow.value} from {data}")

        context_model = self.context_mapping.get(workflow, None)
        if context_model is None:
            raise ValueError(
                f"Invalid workflow {workflow.value} or workflow model not implemented."
            )
        context = context_model(**data.context)
        request = CDSRequest(
            hook=workflow.value,
            context=context,
<<<<<<< HEAD
            prefetch=data.resources.model_dump(),
=======
            prefetch=data.resources.model_dump(exclude_none=True, by_alias=True),
>>>>>>> 96899d67
        )

        return request


class ClinicalDecisionSupport(BaseUseCase):
    """
    Implements EHR backend simulator for Clinical Decision Support (CDS)

    Parameters:
        sandbox_id (str): unique ID assigned to an instance
        url (UrlBuilder): Contains url of the service
        service_api (APIMethod): the function body to inject into the main service
        service_config (Dict): the config kwargs for the uvicorn server passed into service
        service (Service): the service runner object
        client (BaseClient): the client runner object

    See https://cds-hooks.org/ for specification
    """

    def __init__(
        self,
        service_api: Optional[APIMethod] = None,
        service_config: Optional[Dict] = None,
        service: Optional[Service] = None,
        client: Optional[BaseClient] = None,
    ) -> None:
        self._type = UseCaseType.cds
        self._strategy = ClinicalDecisionSupportStrategy()
        # do we need keys? just in case
        self._endpoints = {
            "info": Endpoint(
                path="/cds-services", method="GET", function=self.cds_discovery
            ),
            "service_mount": Endpoint(
                path="/cds-services/{id}", method="POST", function=self.cds_service
            ),
        }
        self.sandbox_id: str = None
        self.url: UrlBuilder = None
        self.service_api: APIMethod = service_api
        self.service_config: Dict = service_config
        self.service: Service = service
        self.client: BaseClient = client
        self.responses: List[Dict[str, str]] = []

    @property
    def description(self) -> str:
        return "Clinical decision support (HL7 CDS specification)"

    @property
    def type(self) -> UseCaseType:
        return self._type

    @property
    def strategy(self) -> BaseStrategy:
        return self._strategy

    @property
    def endpoints(self) -> Dict[str, Endpoint]:
        return self._endpoints

    def cds_discovery(self) -> CDSServiceInformation:
        """
        CDS discovery endpoint for FastAPI app, should be mounted to /cds-services
        """
        if self.client is None:
            log.warning("CDS 'client' not configured, check class init.")
            return CDSServiceInformation(services=[])

        service_info = CDSService(
            hook=self.client.workflow.value,
            description="A test CDS hook service.",
            id="1",
        )
        return CDSServiceInformation(services=[service_info])

    def cds_service(self, id: str, request: CDSRequest) -> CDSResponse:
        """
        CDS service endpoint for FastAPI app, should be mounted to /cds-services/{id}
        """
        if self.service_api is None:
            log.warning("CDS 'service_api' not configured, check class init.")
            return CDSResponse(cards=[])

        # TODO: can register multiple services and fetch with id
        request_json = request.model_dump_json(exclude_none=True, by_alias=True)
        signature = inspect.signature(self.service_api.func)
        assert (
            len(signature.parameters) == 2
        ), f"Incorrect number of arguments: {len(signature.parameters)} {signature}; CDS Service functions currently only accept 'self' and a single input argument."

        # TODO: better handling of args/kwargs io
        # params = iter(inspect.signature(self._service_api.func).parameters.items())
        # for name, param in params:
        #     print(name, param, param.annotation)

        result = self.service_api.func(self, request_json)

        # TODO: could use llm to check and fix results here?
        if result is None:
            log.warning(
                "CDS 'service_api' returned None, please check function definition."
            )
            return CDSResponse(cards=[])

        return CDSResponse(**result)<|MERGE_RESOLUTION|>--- conflicted
+++ resolved
@@ -66,11 +66,7 @@
         request = CDSRequest(
             hook=workflow.value,
             context=context,
-<<<<<<< HEAD
-            prefetch=data.resources.model_dump(),
-=======
             prefetch=data.resources.model_dump(exclude_none=True, by_alias=True),
->>>>>>> 96899d67
         )
 
         return request
