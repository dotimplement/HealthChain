--- conflicted
+++ resolved
@@ -24,15 +24,7 @@
 
 <div align="center">
 
-<<<<<<< HEAD
-## Why use HealthChain?
--  **EHR integrations are manual and time-consuming** - **HealthChainAPI** abstracts away complexities so you can focus on AI development, not learning FHIR APIs, CDS Hooks, and authentication schemes.
--  **Healthcare data is fragmented and complex** - **InteropEngine** handles the conversion between FHIR, CDA, and HL7v2 so you don't have to become an expert in healthcare data standards.
--  [**Most healthcare data is unstructured**](https://pmc.ncbi.nlm.nih.gov/articles/PMC10566734/) - HealthChain **Pipelines** are optimized for real-time AI and NLP applications that deal with realistic healthcare data.
-- **Built by health tech developers, for health tech developers** - HealthChain is tech stack agnostic, modular, and easily extensible with built-in compliance and audit features.
-=======
 HealthChain is an open-source developer framework to build healthcare AI applications with native protocol understanding. Skip months of custom integration with **built-in FHIR support**, **real-time EHR connectivity**, and **production-ready deployment** - all in Python.
->>>>>>> 2f114b2e
 
 </div>
 
