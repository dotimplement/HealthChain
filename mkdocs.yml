site_name: HealthChain 💫 🏥
site_description: Simplify prototyping and testing NLP applications in a healthcare context.
site_author: Jennifer Jiang-Kells

# Repository
repo_name: dotimplement/healthchain
repo_url: https://github.com/dotimplement/healthchain

nav:
  - Home: index.md
  - Getting Started:
      - Installation: installation.md
      - Quickstart: quickstart.md
      - Licence: distribution.md
  - Cookbook:
      - cookbook/index.md
      - CDS Sandbox: cookbook/cds_sandbox.md
      - NoteReader Sandbox: cookbook/notereader_sandbox.md
  - Docs:
      - Welcome: reference/index.md
      - Gateway:
        - Overview: reference/gateway/gateway.md
        - HealthChainAPI: reference/gateway/api.md
        - FHIR Gateway: reference/gateway/fhir_gateway.md
        - Events: reference/gateway/events.md
        - Protocols:
          - CDS Hooks: reference/gateway/cdshooks.md
          - SOAP/CDA: reference/gateway/soap_cda.md
      - Pipeline:
        - Overview: reference/pipeline/pipeline.md
        - Data Container: reference/pipeline/data_container.md
        - Components:
          - Overview: reference/pipeline/components/components.md
          - CdsCardCreator: reference/pipeline/components/cdscardcreator.md
<<<<<<< HEAD
=======
          - FHIRProblemListExtractor: reference/pipeline/components/fhirproblemextractor.md
>>>>>>> 9adc3287
        - Adapters:
          - Overview: reference/pipeline/adapters/adapters.md
          - CDA Adapter: reference/pipeline/adapters/cdaadapter.md
          - CDS FHIR Adapter: reference/pipeline/adapters/cdsfhiradapter.md
<<<<<<< HEAD
        - Connectors (Legacy):
          - Overview: reference/pipeline/connectors/connectors.md
          - CDA Connector: reference/pipeline/connectors/cdaconnector.md
          - CDS FHIR Connector: reference/pipeline/connectors/cdsfhirconnector.md
=======
>>>>>>> 9adc3287
        - Prebuilt Pipelines:
          - Medical Coding: reference/pipeline/prebuilt_pipelines/medicalcoding.md
          - Summarization: reference/pipeline/prebuilt_pipelines/summarization.md
      - Integrations:
        - Overview: reference/pipeline/integrations/integrations.md
      - Interoperability:
        - Overview: reference/interop/interop.md
        - Engine: reference/interop/engine.md
        - Configuration: reference/interop/configuration.md
        - Templates: reference/interop/templates.md
        - Mappings: reference/interop/mappings.md
        - Parsers: reference/interop/parsers.md
        - Generators: reference/interop/generators.md
        - Working with xmltodict: reference/interop/xmltodict.md
      - Utilities:
        - FHIR Helpers: reference/utilities/fhir_helpers.md
        - Sandbox: reference/sandbox/sandbox.md
        - Data Generator: reference/utilities/data_generator.md
  - API Reference:
      - api/index.md
      - api/pipeline.md
      - api/component.md
      - api/containers.md
      - api/adapters.md
<<<<<<< HEAD
      - api/connectors.md
=======
>>>>>>> 9adc3287
      - api/use_cases.md
      - api/cds_hooks.md
      - api/service.md
      - api/clients.md
      - api/interop.md
      - api/data_generators.md
      - api/fhir_helpers.md
  - Community:
      - community/index.md
      - Contribution Guide: community/contribution_guide.md
      - Resources: community/resources.md

copyright: dotimplement
theme:
  name: material
  favicon: assets/images/healthchain_logo.png
  logo: assets/images/healthchain_logo.png
  icon:
    repo: fontawesome/brands/github
  features:
    - content.code.copy
    - navigation.expand
    - navigation.tabs
    - navigation.sections
    - header.autohide
    - announce.dismiss
  palette:
    primary: white
    accent: blue
# font:
#     text: Roboto


# Additional configuration
extra:
  analytics:
    provider: google
    property: !ENV GOOGLE_ANALYTICS_TAG


# Extensions
markdown_extensions:
  - admonition
  - tables
  - def_list
  - attr_list
  - md_in_html
  - pymdownx.highlight:
      anchor_linenums: true
      line_spans: __span
      pygments_lang_class: true
      noclasses: True
      pygments_style: material
  - pymdownx.inlinehilite
  - pymdownx.snippets
  - pymdownx.superfences
  - pymdownx.tabbed:
      alternate_style: true
  - pymdownx.emoji:
      emoji_index: !!python/name:material.extensions.emoji.twemoji
      emoji_generator: !!python/name:material.extensions.emoji.to_svg

extra_css:
  - stylesheets/extra.css

plugins:
  - blog
  - mkdocstrings:
      default_handler: python
      handlers:
        python:
          options:
            show_submodules: true
            heading_level: 2
            docstring_section_style: spacy
  - search
  # - section-index
  # - social:
  #     cards_layout_options:
  #       color: #173a58<|MERGE_RESOLUTION|>--- conflicted
+++ resolved
@@ -32,21 +32,11 @@
         - Components:
           - Overview: reference/pipeline/components/components.md
           - CdsCardCreator: reference/pipeline/components/cdscardcreator.md
-<<<<<<< HEAD
-=======
           - FHIRProblemListExtractor: reference/pipeline/components/fhirproblemextractor.md
->>>>>>> 9adc3287
         - Adapters:
           - Overview: reference/pipeline/adapters/adapters.md
           - CDA Adapter: reference/pipeline/adapters/cdaadapter.md
           - CDS FHIR Adapter: reference/pipeline/adapters/cdsfhiradapter.md
-<<<<<<< HEAD
-        - Connectors (Legacy):
-          - Overview: reference/pipeline/connectors/connectors.md
-          - CDA Connector: reference/pipeline/connectors/cdaconnector.md
-          - CDS FHIR Connector: reference/pipeline/connectors/cdsfhirconnector.md
-=======
->>>>>>> 9adc3287
         - Prebuilt Pipelines:
           - Medical Coding: reference/pipeline/prebuilt_pipelines/medicalcoding.md
           - Summarization: reference/pipeline/prebuilt_pipelines/summarization.md
@@ -71,10 +61,6 @@
       - api/component.md
       - api/containers.md
       - api/adapters.md
-<<<<<<< HEAD
-      - api/connectors.md
-=======
->>>>>>> 9adc3287
       - api/use_cases.md
       - api/cds_hooks.md
       - api/service.md
