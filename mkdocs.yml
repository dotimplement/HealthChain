site_name: HealthChain 💫 🏥
site_description: Simplify prototyping and testing NLP applications in a healthcare context.
site_author: Jennifer Jiang-Kells

# Repository
repo_name: dotimplement/healthchain
repo_url: https://github.com/dotimplement/healthchain

nav:
  - Home: index.md
  - Getting Started:
      - Installation: installation.md
      - Quickstart: quickstart.md
      - Licence: distribution.md
  - Cookbook:
      - cookbook/index.md
      - CDS Sandbox: cookbook/cds_sandbox.md
      - NoteReader Sandbox: cookbook/notereader_sandbox.md
  - Docs:
      - Welcome: reference/index.md
      - Pipeline:
        - Overview: reference/pipeline/pipeline.md
        - Data Container: reference/pipeline/data_container.md
        - Component: reference/pipeline/component.md
<<<<<<< HEAD
=======
        - Integrations: reference/pipeline/integrations.md
>>>>>>> d28ee160
        - Connectors:
          - Overview: reference/pipeline/connectors/connectors.md
          - CDA Connector: reference/pipeline/connectors/cdaconnector.md
          - CDS FHIR Connector: reference/pipeline/connectors/cdsfhirconnector.md
        - Prebuilt Pipelines:
          - Medical Coding: reference/pipeline/prebuilt_pipelines/medicalcoding.md
<<<<<<< HEAD
=======

>>>>>>> d28ee160
      - Models:
        - Overview: reference/pipeline/models/models.md
      - Sandbox:
        - Overview: reference/sandbox/sandbox.md
        - Client: reference/sandbox/client.md
        - Service: reference/sandbox/service.md
        - Use Cases:
          - Overview: reference/sandbox/use_cases/use_cases.md
          - Clinical Decision Support: reference/sandbox/use_cases/cds.md
          - Clinical Documentation: reference/sandbox/use_cases/clindoc.md
      - Utilities:
        - Data Generator: reference/utilities/data_generator.md
        - CDA Parser: reference/utilities/cda_parser.md
  - API Reference:
      - api/index.md
      - api/pipeline.md
      - api/component.md
      - api/containers.md
      - api/connectors.md
      - api/use_cases.md
      - api/cds_hooks.md
      - api/service.md
      - api/clients.md
      - api/cda_parser.md
      - api/data_generators.md
      - api/data_models.md

  - Community:
      - community/index.md
      - Contribution Guide: community/contribution_guide.md
      - Resources: community/resources.md

copyright: dotimplement
theme:
  name: material
  favicon: assets/images/healthchain_logo.png
  logo: assets/images/healthchain_logo.png
  icon:
    repo: fontawesome/brands/github
  features:
    - content.code.copy
    - navigation.expand
    - navigation.tabs
    - navigation.sections
    - header.autohide
    - announce.dismiss
  palette:
    primary: white
    accent: blue
# font:
#     text: Roboto


# Additional configuration
extra:
  analytics:
    provider: google
    property: !ENV GOOGLE_ANALYTICS_TAG


# Extensions
markdown_extensions:
  - admonition
  - tables
  - def_list
  - attr_list
  - md_in_html
  - pymdownx.highlight:
      anchor_linenums: true
      line_spans: __span
      pygments_lang_class: true
      noclasses: True
      pygments_style: material
  - pymdownx.inlinehilite
  - pymdownx.snippets
  - pymdownx.superfences
  - pymdownx.tabbed:
      alternate_style: true
  - pymdownx.emoji:
      emoji_index: !!python/name:material.extensions.emoji.twemoji
      emoji_generator: !!python/name:material.extensions.emoji.to_svg

extra_css:
  - stylesheets/extra.css

plugins:
  - blog
  - mkdocstrings:
      default_handler: python
      handlers:
        python:
          options:
            show_submodules: true
            heading_level: 2
            docstring_section_style: spacy
  - search
  # - section-index
  # - social:
  #     cards_layout_options:
  #       color: #173a58<|MERGE_RESOLUTION|>--- conflicted
+++ resolved
@@ -22,20 +22,14 @@
         - Overview: reference/pipeline/pipeline.md
         - Data Container: reference/pipeline/data_container.md
         - Component: reference/pipeline/component.md
-<<<<<<< HEAD
-=======
         - Integrations: reference/pipeline/integrations.md
->>>>>>> d28ee160
         - Connectors:
           - Overview: reference/pipeline/connectors/connectors.md
           - CDA Connector: reference/pipeline/connectors/cdaconnector.md
           - CDS FHIR Connector: reference/pipeline/connectors/cdsfhirconnector.md
         - Prebuilt Pipelines:
           - Medical Coding: reference/pipeline/prebuilt_pipelines/medicalcoding.md
-<<<<<<< HEAD
-=======
 
->>>>>>> d28ee160
       - Models:
         - Overview: reference/pipeline/models/models.md
       - Sandbox:
